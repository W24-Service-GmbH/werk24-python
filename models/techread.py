from enum import Enum
from typing import List, Optional, Union

from pydantic import UUID4, BaseModel, HttpUrl, Json

from .architecture import W24Architecture
from .ask_measures import W24AskMeasures
from .ask_thumbnail_canvas import W24AskThumbnailCanvas
from .ask_thumbnail_page import W24AskThumbnailPage
from .ask_thumbnail_sheet import W24AskThumbnailSheet


class W24TechreadCommand(BaseModel):
    action: str
    message: Json


class W24TechreadMessageType(str, Enum):
    ASK_THUMBNAIL_PAGE = "ASK_THUMBNAIL_PAGE"
    TECHREAD_INITIALIZATION_SUCCESS = "TECHREAD_INITIALIZATION_SUCCESS"
    TECHREAD_COMPLETED = "TECHREAD_COMPLETED"
<<<<<<< HEAD
    ASK_THUMBNAIL_PAGE = "ASK_THUMBNAIL_PAGE"
=======
    TECHREAD_STARTED = "TECHREAD_STARTED"
>>>>>>> bf0ac0d9


class W24TechreadMessage(BaseModel):
    request_id: Optional[UUID4]
    message_type: W24TechreadMessageType
    payload_json: Optional[Json] = None
    payload_url: Optional[HttpUrl] = None
    payload_bytes: Optional[bytes]


class W24TechreadRequest(BaseModel):
    """ Definition of a W24DrawingReadRequest describing
    (i) the Technical Drawing,
    (ii) the associated 3D-Model (optional),
    (iii) the list of features that shall be extracted,
    (iv) the architecture on which to run the algorithm
    (v) the callback url that shall be called after the
    """

    asks: List[Union[
        W24AskMeasures,
        W24AskThumbnailCanvas,
        W24AskThumbnailPage,
        W24AskThumbnailSheet]] = []
    architecture: W24Architecture
<|MERGE_RESOLUTION|>--- conflicted
+++ resolved
@@ -1,51 +1,47 @@
-from enum import Enum
-from typing import List, Optional, Union
-
-from pydantic import UUID4, BaseModel, HttpUrl, Json
-
-from .architecture import W24Architecture
-from .ask_measures import W24AskMeasures
-from .ask_thumbnail_canvas import W24AskThumbnailCanvas
-from .ask_thumbnail_page import W24AskThumbnailPage
-from .ask_thumbnail_sheet import W24AskThumbnailSheet
-
-
-class W24TechreadCommand(BaseModel):
-    action: str
-    message: Json
-
-
-class W24TechreadMessageType(str, Enum):
-    ASK_THUMBNAIL_PAGE = "ASK_THUMBNAIL_PAGE"
-    TECHREAD_INITIALIZATION_SUCCESS = "TECHREAD_INITIALIZATION_SUCCESS"
-    TECHREAD_COMPLETED = "TECHREAD_COMPLETED"
-<<<<<<< HEAD
-    ASK_THUMBNAIL_PAGE = "ASK_THUMBNAIL_PAGE"
-=======
-    TECHREAD_STARTED = "TECHREAD_STARTED"
->>>>>>> bf0ac0d9
-
-
-class W24TechreadMessage(BaseModel):
-    request_id: Optional[UUID4]
-    message_type: W24TechreadMessageType
-    payload_json: Optional[Json] = None
-    payload_url: Optional[HttpUrl] = None
-    payload_bytes: Optional[bytes]
-
-
-class W24TechreadRequest(BaseModel):
-    """ Definition of a W24DrawingReadRequest describing
-    (i) the Technical Drawing,
-    (ii) the associated 3D-Model (optional),
-    (iii) the list of features that shall be extracted,
-    (iv) the architecture on which to run the algorithm
-    (v) the callback url that shall be called after the
-    """
-
-    asks: List[Union[
-        W24AskMeasures,
-        W24AskThumbnailCanvas,
-        W24AskThumbnailPage,
-        W24AskThumbnailSheet]] = []
-    architecture: W24Architecture
+from enum import Enum
+from typing import List, Optional, Union
+
+from pydantic import UUID4, BaseModel, HttpUrl, Json
+
+from .architecture import W24Architecture
+from .ask_measures import W24AskMeasures
+from .ask_thumbnail_canvas import W24AskThumbnailCanvas
+from .ask_thumbnail_page import W24AskThumbnailPage
+from .ask_thumbnail_sheet import W24AskThumbnailSheet
+
+
+class W24TechreadCommand(BaseModel):
+    action: str
+    message: Json
+
+
+class W24TechreadMessageType(str, Enum):
+    ASK_THUMBNAIL_PAGE = "ASK_THUMBNAIL_PAGE"
+    TECHREAD_INITIALIZATION_SUCCESS = "TECHREAD_INITIALIZATION_SUCCESS"
+    TECHREAD_COMPLETED = "TECHREAD_COMPLETED"
+    TECHREAD_STARTED = "TECHREAD_STARTED"
+
+
+class W24TechreadMessage(BaseModel):
+    request_id: Optional[UUID4]
+    message_type: W24TechreadMessageType
+    payload_json: Optional[Json] = None
+    payload_url: Optional[HttpUrl] = None
+    payload_bytes: Optional[bytes]
+
+
+class W24TechreadRequest(BaseModel):
+    """ Definition of a W24DrawingReadRequest describing
+    (i) the Technical Drawing,
+    (ii) the associated 3D-Model (optional),
+    (iii) the list of features that shall be extracted,
+    (iv) the architecture on which to run the algorithm
+    (v) the callback url that shall be called after the
+    """
+
+    asks: List[Union[
+        W24AskMeasures,
+        W24AskThumbnailCanvas,
+        W24AskThumbnailPage,
+        W24AskThumbnailSheet]] = []
+    architecture: W24Architecture