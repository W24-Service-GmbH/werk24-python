--- conflicted
+++ resolved
@@ -162,7 +162,7 @@
         help="ask for the Thread Elements",  # noqa
         action="store_true",
     )
-<<<<<<< HEAD
+
 
     parser_techread.add_argument(
         "--ask-titleblock", help="ask for the Title Block", action="store_true"  # noqa
@@ -174,17 +174,11 @@
         action="store",
         dest="part_family_id",
     )
-=======
-
-    parser_techread.add_argument(
-        "--ask-titleblock", help="ask for the Title Block", action="store_true"  # noqa
-    )
 
     parser_health_check = subparsers.add_parser(
         "health_check", help="Perform Health Checks"
     )
     parser_health_check.add_argument("type", help="Type of Health Check to perform")
->>>>>>> 57d4da88
 
 
 if __name__ == "__main__":
