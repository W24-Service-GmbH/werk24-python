""" Command Line Interface for W24 Techread
"""
import argparse
import io
import json
import logging
import os
from collections import namedtuple
from typing import Any, Dict, List, Optional

from dotenv import load_dotenv
from pydantic import UUID4

from werk24.cli import utils
from werk24.exceptions import RequestTooLargeException
from werk24.models.ask import (
    W24AskCanvasThumbnail,
    W24AskPageThumbnail,
    W24AskPartFamilyCharacterization,
    W24AskSectionalThumbnail,
    W24AskSheetAnonymization,
    W24AskSheetThumbnail,
    W24AskTitleBlock,
    W24AskVariantCAD,
    W24AskVariantExternalDimensions,
    W24AskVariantGDTs,
    W24AskVariantMeasures,
    W24AskVariantRadii,
    W24AskVariantRoughnesses,
    W24AskVariantThreadElements,
)
from werk24.models.techread import (
    W24TechreadException,
    W24TechreadMessageSubtypeError,
    W24TechreadMessageSubtypeProgress,
    W24TechreadMessageType,
)
from werk24.techread_client import LICENSE_LOCATIONS, Hook

# load the environment variables
for c_location in LICENSE_LOCATIONS:
    if os.path.exists(c_location):
        load_dotenv(c_location)
        break

# set the log level to info for the test setting
# We recommend using logging.WARNING for production
logging.basicConfig(
    level=logging.INFO,
    format="%(asctime)s.%(msecs)03d %(levelname)s %(module)s - %(funcName)s: %(message)s",  # noqa
    datefmt="%Y-%m-%d %H:%M:%S",
)

# get the local logger
logger = logging.getLogger(__name__)  # pylint:disable = invalid-name


# make the configuration of what hooks we want to handle and how
HookConfig = namedtuple("HookConfig", "arg ask function")
hook_config = [
    HookConfig(
        "ask_page_thumbnail",
        W24AskPageThumbnail,
        lambda m: _show_image("Page Thumbnail", m.payload_bytes),
    ),
    HookConfig(
        "ask_sheet_thumbnail",
        W24AskSheetThumbnail,
        lambda m: _show_image("Sheet Thumbnail", m.payload_bytes),
    ),
    HookConfig(
        "ask_sheet_anonymization",
        W24AskSheetAnonymization,
        lambda m: _show_image("Sheet Anonymization", m.payload_bytes),
    ),
    HookConfig(
        "ask_canvas_thumbnail",
        W24AskCanvasThumbnail,
        lambda m: _show_image("Canvas Thumbnail", m.payload_bytes),
    ),
    HookConfig(
        "ask_sectional_thumbnail",
        W24AskSectionalThumbnail,
        lambda m: _show_image("Sectional Thumbnail", m.payload_bytes),
    ),
    # HookConfig(
    #     'ask_variant_angles',
    #     W24AskVariantAngles,
    #     lambda m: _print_payload("Ask Variant Angles", m.payload_dict)),
    HookConfig(
        "ask_variant_external_dimensions",
        W24AskVariantExternalDimensions,
        lambda m: _print_payload("Ask Variant Ext. Dimensions", m.payload_dict),
    ),
    HookConfig(
        "ask_variant_gdts",
        W24AskVariantGDTs,
        lambda m: _print_payload("Ask Variant GDTs", m.payload_dict),
    ),
    HookConfig(
        "ask_variant_measures",
        W24AskVariantMeasures,
        lambda m: _print_payload("Ask Variant Measures", m.payload_dict),
    ),
    HookConfig(
        "ask_variant_radii",
        W24AskVariantRadii,
        lambda m: _print_payload("Ask Variant Radii", m.payload_dict),
    ),
    HookConfig(
        "ask_variant_roughnesses",
        W24AskVariantRoughnesses,
        lambda m: _print_payload("Ask Variant Roughnesses", m.payload_dict),
    ),
    HookConfig(
        "ask_variant_cad",
        W24AskVariantCAD,
        lambda m: _store_variant_cad(m.payload_dict, m.payload_bytes, m.exceptions),
    ),
    HookConfig(
        "ask_titleblock",
        W24AskTitleBlock,
        lambda m: _print_payload("Ask TitleBlock", m.payload_dict),
    ),
    HookConfig(
        "ask_variant_thread_elements",
        W24AskVariantThreadElements,
        lambda m: _print_payload("Ask Variant Thread Elements", m.payload_dict),
    ),
]


def _store_variant_cad(
    payload_dict: Dict[str, Any],
    payload_bytes: Optional[bytes],
    exceptions: List[W24TechreadException],
) -> None:
    """Store the CAD file the current directory

    Args:
        payload_dict (Dict[str, Any]): Payload Dictionary
        payload_bytes (bytes): CAD that we received as response
    """
    logger.info(f"Ask Variant CAD\n{payload_dict}")

    # print potential exceptions
    if exceptions:
        _log_exceptions(exceptions)

    # store the payload
    if payload_bytes is not None:
        _store_variant_cad_payload(payload_dict, payload_bytes)


def _log_exceptions(exceptions: List[W24TechreadException]) -> None:
    """Log the encountered exceptions as warnings

    Args:
        exceptions (List[W24TechreadException]): List of
            encountered exceptions. Can be an empty list.
    """
    for cur_exception in exceptions:
        logger.warn(cur_exception)


def _store_variant_cad_payload(
    payload_dict: Dict[str, Any], payload_bytes: bytes
) -> None:
    """Store the CAD file with the knowledge that
    the payload exists

    Args:
        payload_dict (Dict[str, Any]): Payload Dictionary
        payload_bytes (bytes): CAD response
    """
    # make the filename
    variant_id = payload_dict.get("variant_id")
    filename = f"./w24_ask_variant_cad_{variant_id}.dxf"

    # and write the content
    with open(filename, "wb+") as file_handle:
        file_handle.write(payload_bytes)

    # tell the user
    logger.info(f"CAD response stored in {filename}")


def _get_drawing(file_path: str) -> Optional[bytes]:
    """Get the bytes of the file that shall be
    read.

    Args:
        file_path (str): path to the input file

    Returns:
        bytes: content of the fiel
    """
    try:
        with open(file_path, "rb") as filehandle:
            return filehandle.read()
    except FileNotFoundError:
        print(f"File {file_path} not found")
        return None


def _print_payload(log_text: str, payload_dict: Dict[str, Any]) -> None:
    """Display the payload dictionary in a format that
    is easy for humans to read

    Args:
        log_text (str): Headline info
        payload_dict (Dict[str, Any]): Payload dictionary
    """
    print(log_text)
    payload_json = json.dumps(payload_dict, indent=4)
    print(payload_json)


def _show_image(log_text: str, image_bytes: bytes) -> None:
    """Display a debug image. The function relies on
    the PIL functionality of Image.show(). The
    actual behavior will thus be different across platforms

    Args:
        log_text (str): Log Text that we want to write back
            to the command line interface
        image_bytes (bytes): byte representation of the image
            that is to be displayed
    """

    # Import the PIL at runtime to make sure that
    # you can still use the client without the need
    # to install Pillow
    try:
        from PIL import Image  # pylint: disable=import-outside-toplevel
    except ImportError:
        logger.warning(
            "Viewing image-like responses requires the installation"
            " of the PIL package: pip install pillow. Image skipped."
        )
        return

    # otherwise print the text
    logger.info(log_text)

    # and show the image
    image = Image.open(io.BytesIO(image_bytes))
    try:
        image.show(title=log_text)
    except BaseException:
        logger.warning(
            "Image cannot be displayed. " "Please check your local security settings."
        )
        return


async def main(args: argparse.Namespace) -> None:
    """
    Run the Techread command with the CLI arguments

    Args:
        args(argparse.Namespace): CLI args generated by
        argparse
    """

    # interpret the sub-account as UUID4 and stop if that
    # does not conform to the correct pattern.
    try:
        if args.sub_account is not None:
            sub_account = UUID4(args.sub_account)
        else:
            sub_account = None

    except ValueError:
        logger.error("Sub-Account ID does not conform to UUID4-pattern")
        return

    # make the hooks from the arguments
    hooks = _make_hooks_from_args(args)

    # get the client instance and handle
    # potential errors
    client = utils.make_client()

    async with client as session:
        # get the drawing
        drawing_bytes = _get_drawing(args.input_file)
        if drawing_bytes is None:
            return

        # and make the request
        try:
            await session.read_drawing_with_hooks(
                drawing_bytes, hooks, sub_account=sub_account
            )

        except RequestTooLargeException:
            message = (
                "Request was too large to be processed. "
                + "Please check the documentation for current limits."
            )
            logger.error(message)


def _make_hooks_from_args(args: argparse.Namespace) -> List[Hook]:
    # add a general hook to deal with internal errors
    hook_error_internal = Hook(
        message_type=W24TechreadMessageType.ERROR,
        message_subtype=W24TechreadMessageSubtypeError.INTERNAL,
        function=lambda msg: logger.error("Internal Error %s", msg.payload_dict),
    )

    # add a general hook to deal with PROGRESS messages
    hook_progress_started = Hook(
        message_type=W24TechreadMessageType.PROGRESS,
        message_subtype=W24TechreadMessageSubtypeProgress.STARTED,
        function=lambda msg: logger.info("Techread process started"),
    )

    # tell the api what asks you are interested in,
    # and define what to do when you receive the result
    hooks = [
        Hook(ask=c.ask(), function=c.function)
        for c in hook_config
        if getattr(args, c.arg)
    ] + [hook_error_internal, hook_progress_started]
<<<<<<< HEAD

    # take special care of teh W24AskPartFamilyCharacterization
    if args.part_family_id is not None:
        c_hook = Hook(
            ask=W24AskPartFamilyCharacterization(part_family_id=args.part_family_id),
            function=lambda m: _print_payload(
                "Part Family Characterization", m.payload_dict
            ),
        )
        hooks.append(c_hook)
=======
>>>>>>> 57d4da88

    return hooks
<|MERGE_RESOLUTION|>--- conflicted
+++ resolved
@@ -1,341 +1,339 @@
-""" Command Line Interface for W24 Techread
-"""
-import argparse
-import io
-import json
-import logging
-import os
-from collections import namedtuple
-from typing import Any, Dict, List, Optional
-
-from dotenv import load_dotenv
-from pydantic import UUID4
-
-from werk24.cli import utils
-from werk24.exceptions import RequestTooLargeException
-from werk24.models.ask import (
-    W24AskCanvasThumbnail,
-    W24AskPageThumbnail,
-    W24AskPartFamilyCharacterization,
-    W24AskSectionalThumbnail,
-    W24AskSheetAnonymization,
-    W24AskSheetThumbnail,
-    W24AskTitleBlock,
-    W24AskVariantCAD,
-    W24AskVariantExternalDimensions,
-    W24AskVariantGDTs,
-    W24AskVariantMeasures,
-    W24AskVariantRadii,
-    W24AskVariantRoughnesses,
-    W24AskVariantThreadElements,
-)
-from werk24.models.techread import (
-    W24TechreadException,
-    W24TechreadMessageSubtypeError,
-    W24TechreadMessageSubtypeProgress,
-    W24TechreadMessageType,
-)
-from werk24.techread_client import LICENSE_LOCATIONS, Hook
-
-# load the environment variables
-for c_location in LICENSE_LOCATIONS:
-    if os.path.exists(c_location):
-        load_dotenv(c_location)
-        break
-
-# set the log level to info for the test setting
-# We recommend using logging.WARNING for production
-logging.basicConfig(
-    level=logging.INFO,
-    format="%(asctime)s.%(msecs)03d %(levelname)s %(module)s - %(funcName)s: %(message)s",  # noqa
-    datefmt="%Y-%m-%d %H:%M:%S",
-)
-
-# get the local logger
-logger = logging.getLogger(__name__)  # pylint:disable = invalid-name
-
-
-# make the configuration of what hooks we want to handle and how
-HookConfig = namedtuple("HookConfig", "arg ask function")
-hook_config = [
-    HookConfig(
-        "ask_page_thumbnail",
-        W24AskPageThumbnail,
-        lambda m: _show_image("Page Thumbnail", m.payload_bytes),
-    ),
-    HookConfig(
-        "ask_sheet_thumbnail",
-        W24AskSheetThumbnail,
-        lambda m: _show_image("Sheet Thumbnail", m.payload_bytes),
-    ),
-    HookConfig(
-        "ask_sheet_anonymization",
-        W24AskSheetAnonymization,
-        lambda m: _show_image("Sheet Anonymization", m.payload_bytes),
-    ),
-    HookConfig(
-        "ask_canvas_thumbnail",
-        W24AskCanvasThumbnail,
-        lambda m: _show_image("Canvas Thumbnail", m.payload_bytes),
-    ),
-    HookConfig(
-        "ask_sectional_thumbnail",
-        W24AskSectionalThumbnail,
-        lambda m: _show_image("Sectional Thumbnail", m.payload_bytes),
-    ),
-    # HookConfig(
-    #     'ask_variant_angles',
-    #     W24AskVariantAngles,
-    #     lambda m: _print_payload("Ask Variant Angles", m.payload_dict)),
-    HookConfig(
-        "ask_variant_external_dimensions",
-        W24AskVariantExternalDimensions,
-        lambda m: _print_payload("Ask Variant Ext. Dimensions", m.payload_dict),
-    ),
-    HookConfig(
-        "ask_variant_gdts",
-        W24AskVariantGDTs,
-        lambda m: _print_payload("Ask Variant GDTs", m.payload_dict),
-    ),
-    HookConfig(
-        "ask_variant_measures",
-        W24AskVariantMeasures,
-        lambda m: _print_payload("Ask Variant Measures", m.payload_dict),
-    ),
-    HookConfig(
-        "ask_variant_radii",
-        W24AskVariantRadii,
-        lambda m: _print_payload("Ask Variant Radii", m.payload_dict),
-    ),
-    HookConfig(
-        "ask_variant_roughnesses",
-        W24AskVariantRoughnesses,
-        lambda m: _print_payload("Ask Variant Roughnesses", m.payload_dict),
-    ),
-    HookConfig(
-        "ask_variant_cad",
-        W24AskVariantCAD,
-        lambda m: _store_variant_cad(m.payload_dict, m.payload_bytes, m.exceptions),
-    ),
-    HookConfig(
-        "ask_titleblock",
-        W24AskTitleBlock,
-        lambda m: _print_payload("Ask TitleBlock", m.payload_dict),
-    ),
-    HookConfig(
-        "ask_variant_thread_elements",
-        W24AskVariantThreadElements,
-        lambda m: _print_payload("Ask Variant Thread Elements", m.payload_dict),
-    ),
-]
-
-
-def _store_variant_cad(
-    payload_dict: Dict[str, Any],
-    payload_bytes: Optional[bytes],
-    exceptions: List[W24TechreadException],
-) -> None:
-    """Store the CAD file the current directory
-
-    Args:
-        payload_dict (Dict[str, Any]): Payload Dictionary
-        payload_bytes (bytes): CAD that we received as response
-    """
-    logger.info(f"Ask Variant CAD\n{payload_dict}")
-
-    # print potential exceptions
-    if exceptions:
-        _log_exceptions(exceptions)
-
-    # store the payload
-    if payload_bytes is not None:
-        _store_variant_cad_payload(payload_dict, payload_bytes)
-
-
-def _log_exceptions(exceptions: List[W24TechreadException]) -> None:
-    """Log the encountered exceptions as warnings
-
-    Args:
-        exceptions (List[W24TechreadException]): List of
-            encountered exceptions. Can be an empty list.
-    """
-    for cur_exception in exceptions:
-        logger.warn(cur_exception)
-
-
-def _store_variant_cad_payload(
-    payload_dict: Dict[str, Any], payload_bytes: bytes
-) -> None:
-    """Store the CAD file with the knowledge that
-    the payload exists
-
-    Args:
-        payload_dict (Dict[str, Any]): Payload Dictionary
-        payload_bytes (bytes): CAD response
-    """
-    # make the filename
-    variant_id = payload_dict.get("variant_id")
-    filename = f"./w24_ask_variant_cad_{variant_id}.dxf"
-
-    # and write the content
-    with open(filename, "wb+") as file_handle:
-        file_handle.write(payload_bytes)
-
-    # tell the user
-    logger.info(f"CAD response stored in {filename}")
-
-
-def _get_drawing(file_path: str) -> Optional[bytes]:
-    """Get the bytes of the file that shall be
-    read.
-
-    Args:
-        file_path (str): path to the input file
-
-    Returns:
-        bytes: content of the fiel
-    """
-    try:
-        with open(file_path, "rb") as filehandle:
-            return filehandle.read()
-    except FileNotFoundError:
-        print(f"File {file_path} not found")
-        return None
-
-
-def _print_payload(log_text: str, payload_dict: Dict[str, Any]) -> None:
-    """Display the payload dictionary in a format that
-    is easy for humans to read
-
-    Args:
-        log_text (str): Headline info
-        payload_dict (Dict[str, Any]): Payload dictionary
-    """
-    print(log_text)
-    payload_json = json.dumps(payload_dict, indent=4)
-    print(payload_json)
-
-
-def _show_image(log_text: str, image_bytes: bytes) -> None:
-    """Display a debug image. The function relies on
-    the PIL functionality of Image.show(). The
-    actual behavior will thus be different across platforms
-
-    Args:
-        log_text (str): Log Text that we want to write back
-            to the command line interface
-        image_bytes (bytes): byte representation of the image
-            that is to be displayed
-    """
-
-    # Import the PIL at runtime to make sure that
-    # you can still use the client without the need
-    # to install Pillow
-    try:
-        from PIL import Image  # pylint: disable=import-outside-toplevel
-    except ImportError:
-        logger.warning(
-            "Viewing image-like responses requires the installation"
-            " of the PIL package: pip install pillow. Image skipped."
-        )
-        return
-
-    # otherwise print the text
-    logger.info(log_text)
-
-    # and show the image
-    image = Image.open(io.BytesIO(image_bytes))
-    try:
-        image.show(title=log_text)
-    except BaseException:
-        logger.warning(
-            "Image cannot be displayed. " "Please check your local security settings."
-        )
-        return
-
-
-async def main(args: argparse.Namespace) -> None:
-    """
-    Run the Techread command with the CLI arguments
-
-    Args:
-        args(argparse.Namespace): CLI args generated by
-        argparse
-    """
-
-    # interpret the sub-account as UUID4 and stop if that
-    # does not conform to the correct pattern.
-    try:
-        if args.sub_account is not None:
-            sub_account = UUID4(args.sub_account)
-        else:
-            sub_account = None
-
-    except ValueError:
-        logger.error("Sub-Account ID does not conform to UUID4-pattern")
-        return
-
-    # make the hooks from the arguments
-    hooks = _make_hooks_from_args(args)
-
-    # get the client instance and handle
-    # potential errors
-    client = utils.make_client()
-
-    async with client as session:
-        # get the drawing
-        drawing_bytes = _get_drawing(args.input_file)
-        if drawing_bytes is None:
-            return
-
-        # and make the request
-        try:
-            await session.read_drawing_with_hooks(
-                drawing_bytes, hooks, sub_account=sub_account
-            )
-
-        except RequestTooLargeException:
-            message = (
-                "Request was too large to be processed. "
-                + "Please check the documentation for current limits."
-            )
-            logger.error(message)
-
-
-def _make_hooks_from_args(args: argparse.Namespace) -> List[Hook]:
-    # add a general hook to deal with internal errors
-    hook_error_internal = Hook(
-        message_type=W24TechreadMessageType.ERROR,
-        message_subtype=W24TechreadMessageSubtypeError.INTERNAL,
-        function=lambda msg: logger.error("Internal Error %s", msg.payload_dict),
-    )
-
-    # add a general hook to deal with PROGRESS messages
-    hook_progress_started = Hook(
-        message_type=W24TechreadMessageType.PROGRESS,
-        message_subtype=W24TechreadMessageSubtypeProgress.STARTED,
-        function=lambda msg: logger.info("Techread process started"),
-    )
-
-    # tell the api what asks you are interested in,
-    # and define what to do when you receive the result
-    hooks = [
-        Hook(ask=c.ask(), function=c.function)
-        for c in hook_config
-        if getattr(args, c.arg)
-    ] + [hook_error_internal, hook_progress_started]
-<<<<<<< HEAD
-
-    # take special care of teh W24AskPartFamilyCharacterization
-    if args.part_family_id is not None:
-        c_hook = Hook(
-            ask=W24AskPartFamilyCharacterization(part_family_id=args.part_family_id),
-            function=lambda m: _print_payload(
-                "Part Family Characterization", m.payload_dict
-            ),
-        )
-        hooks.append(c_hook)
-=======
->>>>>>> 57d4da88
-
-    return hooks
+""" Command Line Interface for W24 Techread
+"""
+import argparse
+import io
+import json
+import logging
+import os
+from collections import namedtuple
+from typing import Any, Dict, List, Optional
+
+from dotenv import load_dotenv
+from pydantic import UUID4
+
+from werk24.cli import utils
+from werk24.exceptions import RequestTooLargeException
+from werk24.models.ask import (
+    W24AskCanvasThumbnail,
+    W24AskPageThumbnail,
+    W24AskPartFamilyCharacterization,
+    W24AskSectionalThumbnail,
+    W24AskSheetAnonymization,
+    W24AskSheetThumbnail,
+    W24AskTitleBlock,
+    W24AskVariantCAD,
+    W24AskVariantExternalDimensions,
+    W24AskVariantGDTs,
+    W24AskVariantMeasures,
+    W24AskVariantRadii,
+    W24AskVariantRoughnesses,
+    W24AskVariantThreadElements,
+)
+from werk24.models.techread import (
+    W24TechreadException,
+    W24TechreadMessageSubtypeError,
+    W24TechreadMessageSubtypeProgress,
+    W24TechreadMessageType,
+)
+from werk24.techread_client import LICENSE_LOCATIONS, Hook
+
+# load the environment variables
+for c_location in LICENSE_LOCATIONS:
+    if os.path.exists(c_location):
+        load_dotenv(c_location)
+        break
+
+# set the log level to info for the test setting
+# We recommend using logging.WARNING for production
+logging.basicConfig(
+    level=logging.INFO,
+    format="%(asctime)s.%(msecs)03d %(levelname)s %(module)s - %(funcName)s: %(message)s",  # noqa
+    datefmt="%Y-%m-%d %H:%M:%S",
+)
+
+# get the local logger
+logger = logging.getLogger(__name__)  # pylint:disable = invalid-name
+
+
+# make the configuration of what hooks we want to handle and how
+HookConfig = namedtuple("HookConfig", "arg ask function")
+hook_config = [
+    HookConfig(
+        "ask_page_thumbnail",
+        W24AskPageThumbnail,
+        lambda m: _show_image("Page Thumbnail", m.payload_bytes),
+    ),
+    HookConfig(
+        "ask_sheet_thumbnail",
+        W24AskSheetThumbnail,
+        lambda m: _show_image("Sheet Thumbnail", m.payload_bytes),
+    ),
+    HookConfig(
+        "ask_sheet_anonymization",
+        W24AskSheetAnonymization,
+        lambda m: _show_image("Sheet Anonymization", m.payload_bytes),
+    ),
+    HookConfig(
+        "ask_canvas_thumbnail",
+        W24AskCanvasThumbnail,
+        lambda m: _show_image("Canvas Thumbnail", m.payload_bytes),
+    ),
+    HookConfig(
+        "ask_sectional_thumbnail",
+        W24AskSectionalThumbnail,
+        lambda m: _show_image("Sectional Thumbnail", m.payload_bytes),
+    ),
+    # HookConfig(
+    #     'ask_variant_angles',
+    #     W24AskVariantAngles,
+    #     lambda m: _print_payload("Ask Variant Angles", m.payload_dict)),
+    HookConfig(
+        "ask_variant_external_dimensions",
+        W24AskVariantExternalDimensions,
+        lambda m: _print_payload("Ask Variant Ext. Dimensions", m.payload_dict),
+    ),
+    HookConfig(
+        "ask_variant_gdts",
+        W24AskVariantGDTs,
+        lambda m: _print_payload("Ask Variant GDTs", m.payload_dict),
+    ),
+    HookConfig(
+        "ask_variant_measures",
+        W24AskVariantMeasures,
+        lambda m: _print_payload("Ask Variant Measures", m.payload_dict),
+    ),
+    HookConfig(
+        "ask_variant_radii",
+        W24AskVariantRadii,
+        lambda m: _print_payload("Ask Variant Radii", m.payload_dict),
+    ),
+    HookConfig(
+        "ask_variant_roughnesses",
+        W24AskVariantRoughnesses,
+        lambda m: _print_payload("Ask Variant Roughnesses", m.payload_dict),
+    ),
+    HookConfig(
+        "ask_variant_cad",
+        W24AskVariantCAD,
+        lambda m: _store_variant_cad(m.payload_dict, m.payload_bytes, m.exceptions),
+    ),
+    HookConfig(
+        "ask_titleblock",
+        W24AskTitleBlock,
+        lambda m: _print_payload("Ask TitleBlock", m.payload_dict),
+    ),
+    HookConfig(
+        "ask_variant_thread_elements",
+        W24AskVariantThreadElements,
+        lambda m: _print_payload("Ask Variant Thread Elements", m.payload_dict),
+    ),
+]
+
+
+def _store_variant_cad(
+    payload_dict: Dict[str, Any],
+    payload_bytes: Optional[bytes],
+    exceptions: List[W24TechreadException],
+) -> None:
+    """Store the CAD file the current directory
+
+    Args:
+        payload_dict (Dict[str, Any]): Payload Dictionary
+        payload_bytes (bytes): CAD that we received as response
+    """
+    logger.info(f"Ask Variant CAD\n{payload_dict}")
+
+    # print potential exceptions
+    if exceptions:
+        _log_exceptions(exceptions)
+
+    # store the payload
+    if payload_bytes is not None:
+        _store_variant_cad_payload(payload_dict, payload_bytes)
+
+
+def _log_exceptions(exceptions: List[W24TechreadException]) -> None:
+    """Log the encountered exceptions as warnings
+
+    Args:
+        exceptions (List[W24TechreadException]): List of
+            encountered exceptions. Can be an empty list.
+    """
+    for cur_exception in exceptions:
+        logger.warn(cur_exception)
+
+
+def _store_variant_cad_payload(
+    payload_dict: Dict[str, Any], payload_bytes: bytes
+) -> None:
+    """Store the CAD file with the knowledge that
+    the payload exists
+
+    Args:
+        payload_dict (Dict[str, Any]): Payload Dictionary
+        payload_bytes (bytes): CAD response
+    """
+    # make the filename
+    variant_id = payload_dict.get("variant_id")
+    filename = f"./w24_ask_variant_cad_{variant_id}.dxf"
+
+    # and write the content
+    with open(filename, "wb+") as file_handle:
+        file_handle.write(payload_bytes)
+
+    # tell the user
+    logger.info(f"CAD response stored in {filename}")
+
+
+def _get_drawing(file_path: str) -> Optional[bytes]:
+    """Get the bytes of the file that shall be
+    read.
+
+    Args:
+        file_path (str): path to the input file
+
+    Returns:
+        bytes: content of the fiel
+    """
+    try:
+        with open(file_path, "rb") as filehandle:
+            return filehandle.read()
+    except FileNotFoundError:
+        print(f"File {file_path} not found")
+        return None
+
+
+def _print_payload(log_text: str, payload_dict: Dict[str, Any]) -> None:
+    """Display the payload dictionary in a format that
+    is easy for humans to read
+
+    Args:
+        log_text (str): Headline info
+        payload_dict (Dict[str, Any]): Payload dictionary
+    """
+    print(log_text)
+    payload_json = json.dumps(payload_dict, indent=4)
+    print(payload_json)
+
+
+def _show_image(log_text: str, image_bytes: bytes) -> None:
+    """Display a debug image. The function relies on
+    the PIL functionality of Image.show(). The
+    actual behavior will thus be different across platforms
+
+    Args:
+        log_text (str): Log Text that we want to write back
+            to the command line interface
+        image_bytes (bytes): byte representation of the image
+            that is to be displayed
+    """
+
+    # Import the PIL at runtime to make sure that
+    # you can still use the client without the need
+    # to install Pillow
+    try:
+        from PIL import Image  # pylint: disable=import-outside-toplevel
+    except ImportError:
+        logger.warning(
+            "Viewing image-like responses requires the installation"
+            " of the PIL package: pip install pillow. Image skipped."
+        )
+        return
+
+    # otherwise print the text
+    logger.info(log_text)
+
+    # and show the image
+    image = Image.open(io.BytesIO(image_bytes))
+    try:
+        image.show(title=log_text)
+    except BaseException:
+        logger.warning(
+            "Image cannot be displayed. " "Please check your local security settings."
+        )
+        return
+
+
+async def main(args: argparse.Namespace) -> None:
+    """
+    Run the Techread command with the CLI arguments
+
+    Args:
+        args(argparse.Namespace): CLI args generated by
+        argparse
+    """
+
+    # interpret the sub-account as UUID4 and stop if that
+    # does not conform to the correct pattern.
+    try:
+        if args.sub_account is not None:
+            sub_account = UUID4(args.sub_account)
+        else:
+            sub_account = None
+
+    except ValueError:
+        logger.error("Sub-Account ID does not conform to UUID4-pattern")
+        return
+
+    # make the hooks from the arguments
+    hooks = _make_hooks_from_args(args)
+
+    # get the client instance and handle
+    # potential errors
+    client = utils.make_client()
+
+    async with client as session:
+        # get the drawing
+        drawing_bytes = _get_drawing(args.input_file)
+        if drawing_bytes is None:
+            return
+
+        # and make the request
+        try:
+            await session.read_drawing_with_hooks(
+                drawing_bytes, hooks, sub_account=sub_account
+            )
+
+        except RequestTooLargeException:
+            message = (
+                "Request was too large to be processed. "
+                + "Please check the documentation for current limits."
+            )
+            logger.error(message)
+
+
+def _make_hooks_from_args(args: argparse.Namespace) -> List[Hook]:
+    # add a general hook to deal with internal errors
+    hook_error_internal = Hook(
+        message_type=W24TechreadMessageType.ERROR,
+        message_subtype=W24TechreadMessageSubtypeError.INTERNAL,
+        function=lambda msg: logger.error("Internal Error %s", msg.payload_dict),
+    )
+
+    # add a general hook to deal with PROGRESS messages
+    hook_progress_started = Hook(
+        message_type=W24TechreadMessageType.PROGRESS,
+        message_subtype=W24TechreadMessageSubtypeProgress.STARTED,
+        function=lambda msg: logger.info("Techread process started"),
+    )
+
+    # tell the api what asks you are interested in,
+    # and define what to do when you receive the result
+    hooks = [
+        Hook(ask=c.ask(), function=c.function)
+        for c in hook_config
+        if getattr(args, c.arg)
+    ] + [hook_error_internal, hook_progress_started]
+
+    # take special care of teh W24AskPartFamilyCharacterization
+    if args.part_family_id is not None:
+        c_hook = Hook(
+            ask=W24AskPartFamilyCharacterization(part_family_id=args.part_family_id),
+            function=lambda m: _print_payload(
+                "Part Family Characterization", m.payload_dict
+            ),
+        )
+        hooks.append(c_hook)
+
+
+    return hooks