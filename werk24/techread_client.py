--- conflicted
+++ resolved
@@ -1,1128 +1,1110 @@
-""" W24Client Module
-
-DESCRIPTION
-    The module contains everything that is needed to
-    communicate with the W24 API - allowing you
-    to interpret the contents of your technical drawings.
-
-AUTHOR
-    Jochen Mattes (Werk24)
-
-EXAMPLE
-    # obtain the thumbnail of a page
-    drawing_bytes = open(...,"r").read()
-    client = W24TechreadClient.make_from_env()
-    await client.read_drawing_with_hooks(
-        drawing_bytes,
-        [Hook(
-                ask=W24AskPageThumbnail(),
-                function=lambda msg: print("Received Thumbnail of Page")
-        ]))
-"""
-import asyncio
-import json
-from werk24.crypt import (
-    generate_new_key_pair,
-    decrypt_with_private_key,
-    encrypt_with_public_key,
-)
-import logging
-from io import BufferedReader
-import os
-from typing import Any
-import uuid
-from asyncio import iscoroutinefunction
-from types import TracebackType
-from typing import (
-    AsyncGenerator,
-    AsyncIterator,
-    Callable,
-    Dict,
-    List,
-    Optional,
-    Type,
-    Union,
-    Tuple,
-)
-from werk24.auth_client import AuthClient
-
-import dotenv
-from pydantic import UUID4, BaseModel
-
-from werk24.exceptions import (
-    BadRequestException,
-    LicenseError,
-    RequestTooLargeException,
-    ServerException,
-    UnsupportedMediaType,
-    InsufficientCreditsException
-)
-from werk24.models.ask import W24Ask
-from werk24.models.helpdesk import W24HelpdeskTask
-from werk24.models.techread import (
-    W24TechreadAction,
-    W24TechreadException,
-    W24TechreadExceptionLevel,
-    W24TechreadExceptionType,
-    W24TechreadInitResponse,
-    W24TechreadMessage,
-    W24TechreadMessageSubtype,
-    W24TechreadMessageType,
-    W24TechreadRequest,
-)
-from werk24.techread_client_https import TechreadClientHttps
-from werk24.techread_client_wss import TechreadClientWss
-
-# make the logger
-logger = logging.getLogger("w24_techread_client")
-
-
-EXCEPTION_MAP = {
-    RequestTooLargeException: W24TechreadExceptionType.DRAWING_FILE_SIZE_TOO_LARGE,
-    BadRequestException: W24TechreadExceptionType.DRAWING_FILE_SIZE_TOO_LARGE,
-}
-""" Map to translate the local exceptions to official
-W24Exceptions. This allows us to mock consistent responses
-even when the files are rejected before they reach the API
-"""
-
-# Default Authentication Region
-DEFAULT_AUTH_REGION = "eu-central-1"
-
-# Default Endpoints
-DEFAULT_SERVER_WSS = "ws-api.w24.co"
-DEFAULT_SERVER_HTTPS = "support.w24.co"
-
-# List of the Locations where we are looking for the license file
-# if the user does not specify a path.
-LICENSE_LOCATIONS = (".werk24", "werk24_license.txt")
-
-LICENSE_ERROR_TEXT = """
---------------------------------------------------------------------------------
-
-####   ####   #### ########### ##########    ####   #####     ##################
-####  #####  ####  ####        ####   #####  ####  ####     #####   #####  #####
- #### ###### ####  ####        ####    ####  #########     ##### ##  ###   #####
- #### ###### ####  ##########  ###########   ########      ######## ### #  #####
-  ###### #######   ####        ##########    ##########    ###### ####      ####
-  ######  ######   ####        ####   ####   ####  #####   #####     ####  #####
-   ####   #####    ########### ####    ####  ####   #####  ###################
-
---------------------------------------------------------------------------------
-
-General Information
--------------------
-Werk24 is a specialized commercial company dedicated to extracting information
-from technical documents. The python client you are currently using is designed
-to facilitate seamless interaction with our advanced server infrastructure.
-
-License File
-------------
-We were unable to locate a license file, please schedule a first meeting with
-us to learn about the possibilities of our technology:
-
-
-        >>> https://werk24.io/schedule-a-call?w24cli_license_error <<<
-
-
-Thank you.
---------------------------------------------------------------------------------
-"""
-
-
-class Hook(BaseModel):
-    """
-    A Utility class to register callback requests for a specific message_type or W24Ask.
-
-    The 'Hook' object is used for handling and maintaining callback requests. Registering
-    an 'ask' should include a complete W24Ask definition, not just the ask type.
-
-    Attributes:
-    ----------
-    message_type (Optional[W24TechreadMessageType]): Specifies the type of the message.
-    message_subtype (Optional[W24TechreadMessageSubtype]): Specifies the subtype of the message.
-    ask (Optional[W24Ask]): The complete definition of W24Ask, if any.
-    function (Callable): The callback function to be invoked when the resulting information
-        is available.
-
-    Note:
-    ----
-    Either a message_type or an ask must be registered. Be careful when registering an ask;
-    a complete W24Ask definition is required, not just the ask type.
-    """
-
-    message_type: Optional[W24TechreadMessageType] = None
-    message_subtype: Optional[W24TechreadMessageSubtype] = None
-    ask: Optional[W24Ask] = None
-    function: Callable
-
-
-class W24TechreadClient:
-    """Simple W24Client that allows you to use
-    learn more about the content on your Technical
-    Drawings.
-    """
-
-    def __init__(
-        self,
-        techread_server_wss: str,
-        techread_version: str,
-        development_key: str = None,
-        support_base_url: str = DEFAULT_SERVER_HTTPS,
-        wss_close_timeout: int = 600,
-    ):
-        """
-        Initialize a new W24TechreadClient.
-
-        If you wonder about any of the attributes, have a
-        look at the .env file that we provided to you.
-        They contain all the information that you will need.
-
-        Args:
-        ----
-        - techread_server_wss (str): domain name that
-            is being used by the websocket client
-        - techread_version (str): version that you want to
-            connect to
-        - development_key (str): key that allows you to submit
-            your request to one of the internal architectures.
-            You can try guessing or bruteforcing this key;
-            we'll just charge you for every request you submit and
-            transfer the money to the holiday bonus account.
-        """
-        self._development_key = development_key
-
-        # Create an empty reference to the authentication
-        # service necessary for the Cognito Authentication.
-        self._auth_client: Optional[AuthClient] = None
-
-        # HTTP Client
-        self._techread_client_https = TechreadClientHttps(
-            techread_version,
-            support_base_url,
-        )
-
-        # WSS Client
-        self._techread_client_wss = TechreadClientWss(
-            techread_server_wss, techread_version, wss_close_timeout
-        )
-
-    async def __aenter__(self) -> "W24TechreadClient":
-        """Create the HTTPS and WSS sessions
-
-        Raises:
-        ------
-        - RuntimeError: Exception is raised if you tried to enter 
-            a session before calling the register() method
-
-        Returns:
-        -------
-        - W24TechreadClient: Version of self with active sessions
-        """
-        logging.debug("Entering the session")
-        await asyncio.gather(
-            self._techread_client_https.__aenter__(),
-            self._techread_client_wss.__aenter__()
-        )
-        return self
-
-    async def __aexit__(
-        self,
-        exc_type: Optional[Type[BaseException]],
-        exc_value: Optional[BaseException],
-        traceback: Optional[TracebackType],
-    ) -> None:
-        """
-        Ensure that the sessions are closed
-        """
-        logging.debug("Exiting the session")
-        await asyncio.gather(
-            self._techread_client_https.__aexit__(exc_type, exc_value, traceback),
-            self._techread_client_wss.__aexit__(exc_type, exc_value, traceback)
-        )
-
-    def register(
-        self,
-        cognito_region: Optional[str] = None,
-        cognito_identity_pool_id: Optional[str] = None,
-        cognito_user_pool_id: Optional[str] = None,
-        cognito_client_id: Optional[str] = None,
-        cognito_client_secret: Optional[str] = None,
-        username: Optional[str] = None,
-        password: Optional[str] = None,
-        token: Optional[str] = None,
-    ) -> None:
-        """
-        Register with the authentication service (i.e., lazy login)
-
-        Note:
-        ----
-        The Cognito Authentication is only present for backwards
-        compatibility. We have moved to a token-based system.
-        
-        Args:
-        ----
-        - cognito_region (str): Physical region
-        - cognito_identity_pool_id (str): identity pool of W24
-        - cognito_client_id (str): the client id of your application
-        - cognito_client_secret (str): the client secret of your
-            application
-        - username (str): the username with which you want to register
-        - password (str): the password with which you want to register
-        """
-        # create an client instance to connect
-        # to the authentication service
-        self._auth_client = AuthClient(
-            cognito_region,
-            cognito_identity_pool_id,
-            cognito_user_pool_id,
-            cognito_client_id,
-            cognito_client_secret,
-            username,
-            password,
-            token,
-        )
-        # ensure that we have a token
-        try:
-            logging.debug("Authenticating with the authentication service")
-            self._auth_client.login()  # type: ignore
-        except AttributeError as exc:
-            raise RuntimeError(
-                "No connection to the authentication service was "
-                + "established. Please call register()"
-            ) from exc
-
-        # tell the techread clients about it
-        self._techread_client_https.register_auth_client(self._auth_client)
-        self._techread_client_wss.register_auth_client(self._auth_client)
-
-    @staticmethod
-    def generate_encryption_keys(passphrase: bytes) -> Tuple[bytes, bytes]:
-        """
-        Generate a new RSA key pair and return the private and public key 
-        as PEM encoded bytes.
-
-        Args:
-        ----
-        - passphrase (bytes): The passphrase to encrypt the private key with.
-
-        Returns:
-        -------
-        - Tuple[bytes, bytes]: The private key and public key as PEM encoded bytes.
-        """
-        logger.debug("Generating new RSA key pair")
-        return generate_new_key_pair(passphrase=passphrase)
-
-    @staticmethod
-    def encrypt_with_public_key(public_key_pem: bytes, data: bytes) -> bytes:
-        """
-        Encrypt the data with the given public key.
-
-        Args:
-        ----
-        - public_key_pem (bytes): The public key to use for encryption.
-        - data (bytes): The data to encrypt.
-
-        Returns:
-        -------
-        bytes: The encrypted data.
-        """
-        logger.debug("Encrypting data with public key")
-        return encrypt_with_public_key(public_key_pem, data)
-
-    @staticmethod
-    def decrypt_with_private_key(
-        private_key_pem: bytes, password: bytes, data: bytes
-    ) -> bytes:
-        """
-        Decrypt the data with the given private key.
-
-        Args:
-        ----
-        private_key_pem (bytes): The private key to use for decryption.
-        data (bytes): The data to decrypt.
-
-        Returns:
-        -------
-        bytes: The decrypted data.
-        """
-        logger.debug("Decrypting data with private key")
-        return decrypt_with_private_key(private_key_pem, password, data)
-
-    async def read_drawing(
-        self,
-        drawing: Union[BufferedReader, bytes],
-        asks: List[W24Ask],
-        model: bytes = None,
-        max_pages: int = 1,
-        drawing_filename: Optional[str] = None,
-        sub_account: Optional[UUID4] = None,
-        client_public_key_pem: Optional[bytes] = None,
-        client_private_key_pem: Optional[bytes] = None,
-        client_private_key_passphrase: Optional[bytes] = None,
-    ) -> AsyncIterator[W24TechreadMessage]:
-        """
-        Send a Technical Drawing to the W24 API to read it.
-
-        Args:
-        ----
-        - drawing (bytes): binary representation of a technical drawing.
-            Please refer to the API - documentation to learn which mime
-            types are supported.
-        - model (bytes): binary representation of the 3d model (typically
-            step). This is currently not being used and may come back
-            later again.
-        - asks (List[W24Ask]): List of Asks that are requested from the API.
-            They must derive from the W24Ask object. Refer to the API
-            documentation for a full list of supported W24AskTypes
-        - max_pages (int): Maximum number of pages that are being processed
-            of the submitted file. This protects platform users from
-            costly requests caused by a user uploading a single file with
-            many pages.
-        - drawing_filename (str|None): Optional information about the
-            filename of the drawing. Frequently this contains information
-            about the drawing id and you can make that information
-            available to us through this parameter. If you don't know the
-            filename, don't worry, it will still work.
-        - sub_account (UUID4|None): Optional specification of the sub-account
-            that the request should be attributed to. Sub-accounts allow
-            you to manage several customers at the same time and receiving
-            separate positions on the monthly invoice.
-        - client_public_key_pem (bytes|None): Public key that the server shall
-            use to encrypt the callback request. This is only necessary if
-            you want to receive the callback in an encrypted form. The
-            availability of this feature may depend on your service level.
-        - client_private_key_pem (bytes|None): Private key that the server shall
-            use to encrypt the callback request. This is only necessary if
-            you want to receive the callback in an encrypted form. The
-            availability of this feature may depend on your service level.
-        - client_private_key_passphrase (bytes|None): Passphrase to decrypt the
-            private key. This is only necessary if you want to receive the
-            callback in an encrypted form. The availability of this feature
-            may depend on your service level.
-
-        Yields:
-        ------
-        - W24TechreadMessage: Response object obtained from the API
-            that indicates the state of your request. Be sure to pass this
-            to the read_drawing_listen method
-
-        Raises:
-        ------
-        - DrawingTooLarge: Exception is raised when the drawing was too
-            large to be processed. At the time of writing. The upload
-            limit lies at 6 MB (including overhead).
-        - UnsupportedMediaType: Exception is raised when the drawing or
-            model is submitted in any data type other than bytes.
-
-        """
-        # give us some debug information
-        logger.debug("API method read_drawing() called")
-
-        # quickly check whether the input type is bytes. If it is string,
-        # the presigned-AWS post interestingly returns a 403 error_code
-        # without additional information. We want to inform the caller
-        # that they submitted the wrong data type.
-        # See Github Issue #13
-        if not isinstance(drawing, (BufferedReader, bytes)):
-            logger.warning("Unsupported media type for drawing")
-            raise UnsupportedMediaType(
-                "Drawing bytes requires 'bytes' or 'BufferedReader' type"
-            )
-
-        # send the initiation command
-        init_message, init_response = await self.init_request(
-            asks, max_pages, drawing_filename, sub_account
-        )
-        logger.debug("Init request sent and response received.")
-
-        yield init_message
-
-        # stop if the response is unsuccessful.
-        if not init_response.is_successful:
-            logger.warning("Init request was not successful.")
-            return
-
-        # Start reading the file
-        async for message in self.read_request(
-            init_response,
-            asks,
-            drawing,
-            model,
-            client_public_key_pem,
-            client_private_key_pem,
-            client_private_key_passphrase,
-        ):
-            yield message
-
-    async def read_request(
-        self,
-        init_response: W24TechreadInitResponse,
-        asks: List[W24Ask],
-        drawing: Union[bytes, BufferedReader],
-        model: Optional[bytes] = None,
-        client_public_key_pem: Optional[bytes] = None,
-        client_private_key_pem: Optional[bytes] = None,
-        client_private_key_passphrase: Optional[bytes] = None,
-    ) -> AsyncGenerator[W24TechreadMessage, None]:
-        """
-        Read the request after obtaining the init_response.
-
-        This is helpful when we want to perform the reading
-        in the background or in a separate thread.
-
-        Args:
-        ----
-        - init_response (W24TechreadInitResponse): InitResponse that
-            was obtained from the init_request method
-        - asks (List[W24Ask]): List of asks that we are asking for.
-            This is only used for error handling here.
-        - drawing (bytes): Drawing bytes that shall be uploaded
-        - model (Optional[bytes], optional): Optional model bytes.
-            Defaults to None.
-        - client_public_key_pem (Optional[bytes], optional): Public
-            key that the server shall use to encrypt the callback
-            request. Defaults to None.
-        - client_encryption_passphrase (Optional[bytes], optional):
-            Passphrase to encrypt the private key. Defaults to None.
-
-        Yields:
-        ------
-        - W24TechreadMessage: Messages that are received after the
-            request was submitted
-        """
-        logger.debug("API method read_request() called")
-        # If the server wants us to encrypt the file, we will do so
-        if init_response.public_key is None:
-            logger.info(
-                "No public key was provided by the server. "
-                "Consider upgrading to a higher service level if you need end2end encryption."
-            )
-            server_public_key = None
-        else:
-            logger.info("Public key was provided by the server")
-            server_public_key = init_response.public_key.encode("utf-8")
-
-        # upload drawing and model. We can do that in parallel.
-        # If your user uploads them separately, you could also
-        # upload them separately to Werk24.
-        try:
-            logger.debug("Uploading drawing")
-            await self._techread_client_https.upload_associated_file(
-                init_response.drawing_presigned_post,
-                drawing,
-                public_server_key=server_public_key,
-            )
-            logger.debug("Drawing uploaded")
-
-        # explicitly reraise the exception if the payload is too large
-        except (BadRequestException, RequestTooLargeException) as exception:
-            async for message in self._trigger_asks_exception(asks, exception):
-                yield message
-            return
-
-        # Tell Werk24 that all the files have been uploaded
-        # correctly and the reading process can be started.
-        #
-        # NOTE: you will only be able to start the reading
-        # process from the websocket connection that
-        # initiated the request. If you want to run a
-        # stateless-system that separates the initialization
-        # from the upload and read stages, you'll need to
-        # find a way of handing over the tcp connection :)
-        # PS: The AWS API Gateway for websockets might help you
-        # here.
-        async for message in self._send_command_read(
-            client_public_key_pem,
-            client_private_key_pem,
-            client_private_key_passphrase,
-        ):
-            yield message
-
-    async def init_request(
-        self,
-        asks: List[W24Ask],
-        max_pages: int,
-        drawing_filename: Optional[str],
-        sub_account: Optional[UUID4],
-    ) -> Tuple[W24TechreadMessage, W24TechreadInitResponse]:
-        """
-        Initialize a new techread request.
-
-        This method is useful if you want to separate the
-        initialization from the upload and read stages.
-
-        This achieves two things:
-        1. The server has a couple of 100ms to
-           reserves some resources for you, and
-        2. The server will create a new request_id
-           that you will need when uploading the
-           associated files
-
-        Args:
-        ----
-        - asks (List[W24Ask]): Asks for this request.
-        - max_pages (int): Maximum pages to be read.
-        - drawing_filename (Optional[str]): Filename of the drawing, if any.
-        - sub_account (Optional[UUID4]): Sub-account ID, if any.
-
-        Returns:
-        -------
-        - Tuple[W24TechreadMessage, W24TechreadInitResponse]: Received
-            message and init response.
-        """
-        logger.debug("API method init_request() called")
-        request = W24TechreadRequest(
-            asks=asks,
-            development_key=self._development_key,
-            max_pages=max_pages,
-            drawing_filename=drawing_filename,
-            sub_account=sub_account,
-        )
-
-        await self._techread_client_wss.send_command(
-            W24TechreadAction.INITIALIZE.value,
-            request.model_dump_json(),
-        )
-        logger.debug("Techread request submitted")
-
-        message = await self._techread_client_wss.recv_message()
-        logger.info("Received request_id %s", message.request_id)
-
-        try:
-            response = W24TechreadInitResponse.model_validate(message.payload_dict)
-        except ValueError as exception:
-            error_message = message.payload_dict.get("message")
-            if error_message is not None:
-                raise ServerException(error_message) from exception
-
-        return message, response
-
-    async def _send_command_read(
-        self,
-        client_public_key_pem: Optional[bytes] = None,
-        client_private_key_pem: Optional[bytes] = None,
-        client_private_key_passphrase: Optional[bytes] = None,
-    ) -> AsyncGenerator[W24TechreadMessage, None]:
-        """
-        Send the request request to the backend
-        and yield the resulting messages.
-
-        Yields:
-        ------
-        - W24TechreadMessage: Receiving messages
-        """
-        logger.debug("API method _send_command_read() called")
-        if client_public_key_pem is not None:
-            message = {"public_key": client_public_key_pem.decode("utf-8")}
-        else:
-            message = {}
-
-        # submit the request the to the API
-        logger.debug("Sending techread request")
-        await self._techread_client_wss.send_command(
-            W24TechreadAction.READ.value, 
-            json.dumps(message),
-        )
-        logger.debug("Techread request submitted")
-
-        # Wait for incoming messages from the server.
-        # They will tell you when the individual
-        # asks become available. The socket returns
-        # strings of jsonified W24TechreadMessage objects.
-        #
-        # The loop will stop when the websocket is closed
-        async for message in self._techread_client_wss.listen():
-            logger.debug("Received message %s:%s", message.message_type, message.message_subtype)
-            if message.payload_url is not None:
-                message.payload_bytes = (
-                    await self._techread_client_https.download_payload(
-                        message.payload_url,
-                        client_private_key_pem,
-                        client_private_key_passphrase,
-                    )
-                )
-
-            # return the message to the caller for immediate
-            # consumption
-            yield message
-
-    @staticmethod
-    async def _trigger_asks_exception(
-        asks: List[W24Ask],
-        exception_raw: Union[BadRequestException, RequestTooLargeException],
-    ) -> AsyncGenerator[W24TechreadMessage, None]:
-        """
-        Trigger exceptions for all the submitted asks.
-
-        This helps us to mock consistent exception handling
-        behavior even when the files are rejected before they
-        reach the API.
-
-        Args:
-        ----
-        - asks (List[W24Ask]): List of all submitted asks
-        - exception (RequestTooLargeException): Exception
-            that shall be pushed
-
-        Yields:
-        ------
-        - W24TechreadMessage: Exception message
-        """
-        logger.debug("API method _trigger_asks_exception() called")
-
-        # get the exception type from the MAP
-        try:
-            exception_type = EXCEPTION_MAP[type(exception_raw)]
-
-        # if we see an exception that we were not supposed
-        # to handle, there must have been a developer passing
-        # a new exception type. Let's tell her by rasing
-        # a runtime error
-        except KeyError as exception:
-            raise RuntimeError(
-                "Unknown exception type passed: %s" % type(exception_raw)
-            ) from exception
-
-        # translate the exception into an official exception
-        exception = W24TechreadException(
-            exception_level=W24TechreadExceptionLevel.ERROR,
-            exception_type=exception_type,
-        )
-
-        # then yield one message for each of the requested asks
-        for cur_ask in asks:
-            yield W24TechreadMessage(
-                request_id=uuid.uuid4(),
-                message_type=W24TechreadMessageType.ASK,
-                message_subtype=cur_ask.ask_type,
-                exceptions=[exception],
-            )
-
-    @classmethod
-    def _get_license_environs(cls, license_path: Optional[str]) -> Dict[str, str]:
-        """Get the environment variables
-        Where we either select the variables from the license
-        files. If that fails we fall back to the true environment
-        variables.
-
-        NOTE: We do not want to mix the sources.
-
-        Args:
-        ----
-        - license_path (Optional[str]): Path of the license files
-
-        Returns:
-        -------
-        - Dict[str,str]: Key, Value pairs for the environment variables
-
-        Raises:
-        ------
-        - LicenseError: If the defined license path doesn't exist or if
-            relevant environment variable isn't found
-        """
-        logger.debug("API method _get_license_environs() called")
-
-        # Mimick the old default value of .werk24
-        if license_path is None:
-            license_path = next(filter(os.path.exists, LICENSE_LOCATIONS), None)
-            logger.debug("License path set to %s", license_path)
-
-        # First priority: look for the local license path
-        if license_path is not None and os.path.exists(license_path):
-            environs_raw = {
-                k: v for k, v in dotenv.dotenv_values(license_path).items() if v
-            }
-        
-        # if the caller defined a license path, but it does not exist, raise the exception
-        elif license_path is not None:
-            logger.warn("License path specified but not valid: %s", license_path)
-            raise LicenseError(LICENSE_ERROR_TEXT)
-
-        # Second priority: use the environment variables
-        else:
-            environs_raw = dict(os.environ)
-
-        return environs_raw
-
-    @classmethod
-    def make_from_token(
-        cls,
-        token: str,
-        region: Optional[str] = None,
-        server_https: Optional[str] = None,
-        server_wss: Optional[str] = None,
-        version: str = "v2",
-        wss_close_timeout: int = 600,
-    ) -> "W24TechreadClient":
-        logger.debug("API method make_from_token() called")
-
-        # create a reference to the client
-        server_https = server_https or DEFAULT_SERVER_HTTPS
-        server_wss = server_wss or DEFAULT_SERVER_WSS
-        client = W24TechreadClient(server_wss, version, wss_close_timeout=wss_close_timeout)
-
-        # register the credentials. This will in effect
-        # only set the variabels in the authorizer. It will
-        # not trigger a network request
-        client.register(cognito_region=region, token=token)
-
-        # return the client
-        return client
-
-    @classmethod
-    def make_from_env(
-        cls,
-        license_path: Optional[str] = None,
-        auth_region: Optional[str] = None,
-        server_https: Optional[str] = None,
-        server_wss: Optional[str] = None,
-        version: str = "v2",
-        wss_close_timeout: int = 600,
-    ) -> "W24TechreadClient":
-        """
-        Small helper function that creates a new
-        W24TechreadClient from the environment info.
-
-        Args:
-        ----
-        - license_path (Optional[str]: path to the License file.
-            By default we are looking for a .werk24 or werk24_license.txt
-            file in the current cwd. If argument is set to None, we are
-            not loading any file and relying on the ENVIRONMENT variables only
-        - auth_region (Optional[str]): AWS Region of the Authentication
-            Service.
-            Takes priority over environ W24TECHREAD_AUTH_REGION and
-            DEFAULT_AUTH_REGION
-        - server_https (Optional[str]): HTTPS endpoint of the Werk24 API.
-            Takes priority over environ W24TECHREAD_SERVER_HTTPS and
-            DEFAULT_SEVER_HTTPS
-        - version (Optional[str]): Version of the Werk24 API.
-            Takes priority over environ W24TECHREAD_VERSION and
-            DEfAULT_VERSION
-        - wss_close_timeout (int): Timeout for the WSS connection.
-            Defaults to 600 seconds.
-
-        Raises:
-        ------
-        - FileNotFoundError: Raised when you pass a path to a license file
-            that does not exist
-        - UnauthorizedException: Raised when the credentials were not
-            accepted by the API
-
-        Returns:
-        -------
-        - W24TechreadClient: The techread Client
-        """
-        logger.debug("API method make_from_env() called")
-
-        # get the license variables from the environment variables and
-        # the license file.
-        environs = cls._get_license_environs(license_path)
-
-        # define a small helper function that finds the first valid
-        # value in the supplied list of possible values
-        def pick_env(var: Optional[str], env_key: str, default: str) -> str:
-            return var or environs.get(env_key, default)
-
-        # then make sure we use the correct priorities
-        auth_region = pick_env(
-            auth_region, "W24TECHREAD_AUTH_REGION", DEFAULT_AUTH_REGION
-        )
-        logger.debug("Auth region set to %s", auth_region)
-
-        server_wss = pick_env(
-            server_wss, "W24TECHREAD_SERVER_WSS_V2", DEFAULT_SERVER_WSS
-        )
-        logger.debug("Server WSS set to %s", server_wss)
-
-        # get the variables from the environment and ensure that they
-        # are set. If not, raise an exception
-        try:
-            # create a reference to the client
-            client = W24TechreadClient(server_wss, version, wss_close_timeout=wss_close_timeout)
-
-            # register the credentials. This will in effect
-            # only set the variabels in the authorizer. It will
-            # not trigger a network request
-            client.register(
-                auth_region,
-                environs.get("W24TECHREAD_AUTH_IDENTITY_POOL_ID"),
-                environs.get("W24TECHREAD_AUTH_USER_POOL_ID"),
-                environs.get("W24TECHREAD_AUTH_CLIENT_ID"),
-                environs.get("W24TECHREAD_AUTH_CLIENT_SECRET"),
-                environs.get("W24TECHREAD_AUTH_USERNAME"),
-                environs.get("W24TECHREAD_AUTH_PASSWORD"),
-                environs.get("W24TECHREAD_AUTH_TOKEN"),
-            )
-
-        except KeyError:
-            raise LicenseError(LICENSE_ERROR_TEXT)
-
-        # return the client
-        return client
-
-    async def read_drawing_with_callback(
-        self,
-        drawing: Union[BufferedReader, bytes],
-        asks: List[W24Ask],
-        callback_url: str,
-        max_pages: int = 5,
-        drawing_filename: Optional[str] = None,
-        callback_headers: Optional[Dict[str, str]] = None,
-        public_key: Optional[bytes] = None,
-    ) -> UUID4:
-        """
-        Read the Drawings and register a callback URL.
-
-        This method is useful if you want to separate the initialization from the 
-        upload and read stages.
-
-        You can simply specify the callback URL that shall receive the message responses. 
-        This function will return after sending the request to the API. The callback URL 
-        will be called asynchronously. Keep in mind that the callback speed depends on your
-        service level.
-
-        Args:
-        ----
-<<<<<<< HEAD
-        - drawing (Union[BufferedReader, bytes]):
-            Drawing that you want to process
-        - asks (List[W24Ask]):
-            List of all the information that you want to obtain
-        - callback_url (str):
-            URL that shall receive the callback requests
-        - max_pages (int, optional):
-            Maximum number of pages that shall be processed.
-            Defaults to 5.
-        - drawing_filename (Optional[str], optional):
-            Filename of the drawing. Defaults to None.
-        - callback_headers (Optional[Dict[str, str]], optional):
-            Headers that shall be sent with the callback request. Defaults to None.
-        - public_key (Optional[bytes], optional):
-            Public key that the server shall use to encrypt the callback request. Defaults to None.
-            Note: availability of this feature may depend on your service level.
-=======
-        - drawing (Union[BufferedReader, bytes]): Drawing that you want to process
-        - asks (List[W24Ask]): List of all the information that you want to obtain
-        - callback_url (str): URL that shall receive the callback requests
-        - max_pages (int, optional): Maximum number of pages that shall be processed.
-            Defaults to 5.
-        - drawing_filename (Optional[str], optional): Filename of the drawing. 
-            Defaults to None.
-        - callback_headers (Optional[Dict[str, str]], optional):
-            Headers that shall be sent with the callback request. Defaults to None.
-        - public_key (Optional[bytes], optional): Public key that the server shall 
-            use to encrypt the callback request. Defaults to None. Note: availability 
-            of this feature may depend on your service level.
->>>>>>> c7fa1bfd
-
-        Raises:
-        ------
-        - ServerException: Raised when the server returns an ERROR message
-<<<<<<< HEAD
-=======
-        - InsufficentCreditsException: Raised when the user does not have enough credits 
-            to perform the request
->>>>>>> c7fa1bfd
-
-        Returns:
-        -------
-        - UUID4: Request ID of the request
-        """
-        logger.debug("API method read_drawing_with_callback() called")
-
-        # send the request to the API
-        try:
-            return await self._techread_client_https.read_drawing_with_callback(
-                drawing,
-                asks,
-                callback_url,
-                max_pages=max_pages,
-                drawing_filename=drawing_filename,
-                callback_headers=callback_headers,
-                public_key=public_key,
-            )
-        except ServerException:
-            raise
-        except InsufficientCreditsException:
-            raise
-
-    async def read_drawing_with_hooks(
-        self,
-        drawing: Union[BufferedReader, bytes],
-        hooks: List[Hook],
-        max_pages: int = 5,
-        drawing_filename: Optional[str] = None,
-        sub_account: Optional[UUID4] = None,
-        client_public_key_pem: Optional[bytes] = None,
-        client_private_key_pem: Optional[bytes] = None,
-        client_private_key_passphrase: Optional[bytes] = None,
-    ) -> None:
-        """
-        Send the drawing to the API (can be PDF or image)
-        and register a number of callbacks that are triggered
-        once the asks become available.
-
-        Args:
-        ----
-        - drawing_bytes (bytes): Technical Drawing as Image or PDF
-        - hooks (List[Hook]): List of Callback you want to obtain
-
-        Raises:
-        ------
-        - ServerException: Raised when the server returns an ERROR message
-        """
-        logger.debug("API method read_drawing_with_hooks() called")
-
-        # filter the callback requests to only contain
-        # the ask types
-        asks_list = [cur_ask.ask for cur_ask in hooks if cur_ask.ask is not None]
-        logger.debug("Filtered asks: %s", asks_list)
-
-        try:
-            # send out the request and make a generator
-            # that triggers when the result of an ask
-            # becomes available
-            async for message in self.read_drawing(
-                drawing,
-                asks_list,
-                max_pages=max_pages,
-                drawing_filename=drawing_filename,
-                sub_account=sub_account,
-                client_public_key_pem=client_public_key_pem,
-                client_private_key_pem=client_private_key_pem,
-                client_private_key_passphrase=client_private_key_passphrase,
-            ):
-                await self.call_hooks_for_message(message, hooks)
-
-        # explicitly reraise server exceptions
-        except ServerException:  # pylint: disable=try-except-raise
-            raise
-
-    async def call_hooks_for_message(
-        self, message: W24TechreadMessage, hooks: List[Hook]
-    ) -> None:
-        """
-        Call the hook function for the response message.
-
-        Args:
-        ----
-        - message (W24TechreadMessage): Message returned from the
-            read_drawing method
-        - hooks (List[Hook]): List of hooks from which we need to
-            pick the suited one
-
-        Raises:
-        ------
-        - ServerException: raised when the server returns an ERROR
-            message
-        """
-        logger.debug("API method call_hooks_for_message() called")
-        hook_function = self._get_hook_function_for_message(message, hooks)
-        if hook_function is None:
-            return
-
-        # if the hook_function is not callable, we want to warn the user,
-        # rather than throwing an exception
-        if not callable(hook_function):
-            logger.warning(
-                "You registered a non-callable trigger of type '%s' with "
-                "the message_type '%s'. Please make sure that you are using "
-                "a Callable (e.g, def or lambda)",
-                type(hook_function),
-                message.message_type,
-            )
-            return
-
-        # if everything went well, we call the trigger with
-        # the message as payload. Be sure to call the
-        # function asymmetrically if supported
-        (
-            await hook_function(message)
-            if iscoroutinefunction(hook_function)
-            else hook_function(message)
-        )
-
-    @staticmethod
-    def _get_hook_function_for_message(
-        message: W24TechreadMessage, hooks: List[Hook]
-    ) -> Optional[Callable]:
-        """
-        Get the hook function that corresponds to the message type.
-
-        Args:
-        ----
-        - message (W24TechreadMessage): Message returned from the read_drawing method
-        - hooks (List[Hook]): List of hooks from which we need to pick the suited one
-
-        Returns:
-        -------
-        - Optional[Callable]: Hook function that should be called
-        """
-        logger.debug("API method _get_hook_function_for_message() called")
-
-        def hook_filter(hook: Hook) -> bool:
-            if message.message_type == W24TechreadMessageType.ASK:
-                return (
-                    hook.ask is not None
-                    and message.message_subtype.value == hook.ask.ask_type.value
-                )
-            else:
-                return (
-                    hook.message_type is not None
-                    and hook.message_subtype is not None
-                    and message.message_type == hook.message_type
-                    and message.message_subtype == hook.message_subtype
-                )
-
-        # return the first positive case
-        for cur_hook in filter(hook_filter, hooks):
-            return cur_hook.function
-
-        # if we are still here, we have an unknown message type, which
-        # probably is being caused by an API update. We want to ensure
-        # that the user is being informed, but we do not want to break
-        # the existing functionality -> warning
-        logger.debug(
-            "Ignoring message of type %s:%s - no hook registered",  # noqa
-            message.message_type,
-            message.message_subtype,
-        )
-        return None
-
-    async def create_helpdesk_task(self, task: W24HelpdeskTask) -> W24HelpdeskTask:
-        """
-        Create a Helpdesk ticket.
-
-        Args:
-        ----
-        - task (W24HelpdeskTask): Helpdesk task to be created
-
-        Raises:
-        ------
-        - BadRequestException: Raised when the request body
-            cannot be interpreted. This normally indicates
-            that the API version has been updated and that
-            we missed a corner case. If you encounter this
-            exception, it is very likely our mistake. Please
-            get in touch!
-        - UnauthorizedException: Raised when the token
-            or the requested file have expired
-        - ResourceNotFoundException: Raised when you are requesting
-            an endpoint that does not exist. Again, you should
-            not encounter this, but if you do, let us know.
-        - RequestTooLargeException: Raised when the status
-            code was 413
-        - UnsupportedMediaTypException: Raised when the file you
-            submitted cannot be read(because its media type
-            is not supported by the API).
-        - ServerException: Raised for all other status codes
-            that are not 2xx
-
-        Returns:
-        -------
-        - W24HelpdeskTask: Created helpdesk task with an updated task_id.
-        """
-        logger.debug("API method create_helpdesk_task() called")
-        return await self._techread_client_https.create_helpdesk_task(task)
+""" W24Client Module
+
+DESCRIPTION
+    The module contains everything that is needed to
+    communicate with the W24 API - allowing you
+    to interpret the contents of your technical drawings.
+
+AUTHOR
+    Jochen Mattes (Werk24)
+
+EXAMPLE
+    # obtain the thumbnail of a page
+    drawing_bytes = open(...,"r").read()
+    client = W24TechreadClient.make_from_env()
+    await client.read_drawing_with_hooks(
+        drawing_bytes,
+        [Hook(
+                ask=W24AskPageThumbnail(),
+                function=lambda msg: print("Received Thumbnail of Page")
+        ]))
+"""
+import asyncio
+import json
+from werk24.crypt import (
+    generate_new_key_pair,
+    decrypt_with_private_key,
+    encrypt_with_public_key,
+)
+import logging
+from io import BufferedReader
+import os
+from typing import Any
+import uuid
+from asyncio import iscoroutinefunction
+from types import TracebackType
+from typing import (
+    AsyncGenerator,
+    AsyncIterator,
+    Callable,
+    Dict,
+    List,
+    Optional,
+    Type,
+    Union,
+    Tuple,
+)
+from werk24.auth_client import AuthClient
+
+import dotenv
+from pydantic import UUID4, BaseModel
+
+from werk24.exceptions import (
+    BadRequestException,
+    LicenseError,
+    RequestTooLargeException,
+    ServerException,
+    UnsupportedMediaType,
+    InsufficientCreditsException
+)
+from werk24.models.ask import W24Ask
+from werk24.models.helpdesk import W24HelpdeskTask
+from werk24.models.techread import (
+    W24TechreadAction,
+    W24TechreadException,
+    W24TechreadExceptionLevel,
+    W24TechreadExceptionType,
+    W24TechreadInitResponse,
+    W24TechreadMessage,
+    W24TechreadMessageSubtype,
+    W24TechreadMessageType,
+    W24TechreadRequest,
+)
+from werk24.techread_client_https import TechreadClientHttps
+from werk24.techread_client_wss import TechreadClientWss
+
+# make the logger
+logger = logging.getLogger("w24_techread_client")
+
+
+EXCEPTION_MAP = {
+    RequestTooLargeException: W24TechreadExceptionType.DRAWING_FILE_SIZE_TOO_LARGE,
+    BadRequestException: W24TechreadExceptionType.DRAWING_FILE_SIZE_TOO_LARGE,
+}
+""" Map to translate the local exceptions to official
+W24Exceptions. This allows us to mock consistent responses
+even when the files are rejected before they reach the API
+"""
+
+# Default Authentication Region
+DEFAULT_AUTH_REGION = "eu-central-1"
+
+# Default Endpoints
+DEFAULT_SERVER_WSS = "ws-api.w24.co"
+DEFAULT_SERVER_HTTPS = "support.w24.co"
+
+# List of the Locations where we are looking for the license file
+# if the user does not specify a path.
+LICENSE_LOCATIONS = (".werk24", "werk24_license.txt")
+
+LICENSE_ERROR_TEXT = """
+--------------------------------------------------------------------------------
+
+####   ####   #### ########### ##########    ####   #####     ##################
+####  #####  ####  ####        ####   #####  ####  ####     #####   #####  #####
+ #### ###### ####  ####        ####    ####  #########     ##### ##  ###   #####
+ #### ###### ####  ##########  ###########   ########      ######## ### #  #####
+  ###### #######   ####        ##########    ##########    ###### ####      ####
+  ######  ######   ####        ####   ####   ####  #####   #####     ####  #####
+   ####   #####    ########### ####    ####  ####   #####  ###################
+
+--------------------------------------------------------------------------------
+
+General Information
+-------------------
+Werk24 is a specialized commercial company dedicated to extracting information
+from technical documents. The python client you are currently using is designed
+to facilitate seamless interaction with our advanced server infrastructure.
+
+License File
+------------
+We were unable to locate a license file, please schedule a first meeting with
+us to learn about the possibilities of our technology:
+
+
+        >>> https://werk24.io/schedule-a-call?w24cli_license_error <<<
+
+
+Thank you.
+--------------------------------------------------------------------------------
+"""
+
+
+class Hook(BaseModel):
+    """
+    A Utility class to register callback requests for a specific message_type or W24Ask.
+
+    The 'Hook' object is used for handling and maintaining callback requests. Registering
+    an 'ask' should include a complete W24Ask definition, not just the ask type.
+
+    Attributes:
+    ----------
+    message_type (Optional[W24TechreadMessageType]): Specifies the type of the message.
+    message_subtype (Optional[W24TechreadMessageSubtype]): Specifies the subtype of the message.
+    ask (Optional[W24Ask]): The complete definition of W24Ask, if any.
+    function (Callable): The callback function to be invoked when the resulting information
+        is available.
+
+    Note:
+    ----
+    Either a message_type or an ask must be registered. Be careful when registering an ask;
+    a complete W24Ask definition is required, not just the ask type.
+    """
+
+    message_type: Optional[W24TechreadMessageType] = None
+    message_subtype: Optional[W24TechreadMessageSubtype] = None
+    ask: Optional[W24Ask] = None
+    function: Callable
+
+
+class W24TechreadClient:
+    """Simple W24Client that allows you to use
+    learn more about the content on your Technical
+    Drawings.
+    """
+
+    def __init__(
+        self,
+        techread_server_wss: str,
+        techread_version: str,
+        development_key: str = None,
+        support_base_url: str = DEFAULT_SERVER_HTTPS,
+        wss_close_timeout: int = 600,
+    ):
+        """
+        Initialize a new W24TechreadClient.
+
+        If you wonder about any of the attributes, have a
+        look at the .env file that we provided to you.
+        They contain all the information that you will need.
+
+        Args:
+        ----
+        - techread_server_wss (str): domain name that
+            is being used by the websocket client
+        - techread_version (str): version that you want to
+            connect to
+        - development_key (str): key that allows you to submit
+            your request to one of the internal architectures.
+            You can try guessing or bruteforcing this key;
+            we'll just charge you for every request you submit and
+            transfer the money to the holiday bonus account.
+        """
+        self._development_key = development_key
+
+        # Create an empty reference to the authentication
+        # service necessary for the Cognito Authentication.
+        self._auth_client: Optional[AuthClient] = None
+
+        # HTTP Client
+        self._techread_client_https = TechreadClientHttps(
+            techread_version,
+            support_base_url,
+        )
+
+        # WSS Client
+        self._techread_client_wss = TechreadClientWss(
+            techread_server_wss, techread_version, wss_close_timeout
+        )
+
+    async def __aenter__(self) -> "W24TechreadClient":
+        """Create the HTTPS and WSS sessions
+
+        Raises:
+        ------
+        - RuntimeError: Exception is raised if you tried to enter 
+            a session before calling the register() method
+
+        Returns:
+        -------
+        - W24TechreadClient: Version of self with active sessions
+        """
+        logging.debug("Entering the session")
+        await asyncio.gather(
+            self._techread_client_https.__aenter__(),
+            self._techread_client_wss.__aenter__()
+        )
+        return self
+
+    async def __aexit__(
+        self,
+        exc_type: Optional[Type[BaseException]],
+        exc_value: Optional[BaseException],
+        traceback: Optional[TracebackType],
+    ) -> None:
+        """
+        Ensure that the sessions are closed
+        """
+        logging.debug("Exiting the session")
+        await asyncio.gather(
+            self._techread_client_https.__aexit__(exc_type, exc_value, traceback),
+            self._techread_client_wss.__aexit__(exc_type, exc_value, traceback)
+        )
+
+    def register(
+        self,
+        cognito_region: Optional[str] = None,
+        cognito_identity_pool_id: Optional[str] = None,
+        cognito_user_pool_id: Optional[str] = None,
+        cognito_client_id: Optional[str] = None,
+        cognito_client_secret: Optional[str] = None,
+        username: Optional[str] = None,
+        password: Optional[str] = None,
+        token: Optional[str] = None,
+    ) -> None:
+        """
+        Register with the authentication service (i.e., lazy login)
+
+        Note:
+        ----
+        The Cognito Authentication is only present for backwards
+        compatibility. We have moved to a token-based system.
+        
+        Args:
+        ----
+        - cognito_region (str): Physical region
+        - cognito_identity_pool_id (str): identity pool of W24
+        - cognito_client_id (str): the client id of your application
+        - cognito_client_secret (str): the client secret of your
+            application
+        - username (str): the username with which you want to register
+        - password (str): the password with which you want to register
+        """
+        # create an client instance to connect
+        # to the authentication service
+        self._auth_client = AuthClient(
+            cognito_region,
+            cognito_identity_pool_id,
+            cognito_user_pool_id,
+            cognito_client_id,
+            cognito_client_secret,
+            username,
+            password,
+            token,
+        )
+        # ensure that we have a token
+        try:
+            logging.debug("Authenticating with the authentication service")
+            self._auth_client.login()  # type: ignore
+        except AttributeError as exc:
+            raise RuntimeError(
+                "No connection to the authentication service was "
+                + "established. Please call register()"
+            ) from exc
+
+        # tell the techread clients about it
+        self._techread_client_https.register_auth_client(self._auth_client)
+        self._techread_client_wss.register_auth_client(self._auth_client)
+
+    @staticmethod
+    def generate_encryption_keys(passphrase: bytes) -> Tuple[bytes, bytes]:
+        """
+        Generate a new RSA key pair and return the private and public key 
+        as PEM encoded bytes.
+
+        Args:
+        ----
+        - passphrase (bytes): The passphrase to encrypt the private key with.
+
+        Returns:
+        -------
+        - Tuple[bytes, bytes]: The private key and public key as PEM encoded bytes.
+        """
+        logger.debug("Generating new RSA key pair")
+        return generate_new_key_pair(passphrase=passphrase)
+
+    @staticmethod
+    def encrypt_with_public_key(public_key_pem: bytes, data: bytes) -> bytes:
+        """
+        Encrypt the data with the given public key.
+
+        Args:
+        ----
+        - public_key_pem (bytes): The public key to use for encryption.
+        - data (bytes): The data to encrypt.
+
+        Returns:
+        -------
+        bytes: The encrypted data.
+        """
+        logger.debug("Encrypting data with public key")
+        return encrypt_with_public_key(public_key_pem, data)
+
+    @staticmethod
+    def decrypt_with_private_key(
+        private_key_pem: bytes, password: bytes, data: bytes
+    ) -> bytes:
+        """
+        Decrypt the data with the given private key.
+
+        Args:
+        ----
+        private_key_pem (bytes): The private key to use for decryption.
+        data (bytes): The data to decrypt.
+
+        Returns:
+        -------
+        bytes: The decrypted data.
+        """
+        logger.debug("Decrypting data with private key")
+        return decrypt_with_private_key(private_key_pem, password, data)
+
+    async def read_drawing(
+        self,
+        drawing: Union[BufferedReader, bytes],
+        asks: List[W24Ask],
+        model: bytes = None,
+        max_pages: int = 1,
+        drawing_filename: Optional[str] = None,
+        sub_account: Optional[UUID4] = None,
+        client_public_key_pem: Optional[bytes] = None,
+        client_private_key_pem: Optional[bytes] = None,
+        client_private_key_passphrase: Optional[bytes] = None,
+    ) -> AsyncIterator[W24TechreadMessage]:
+        """
+        Send a Technical Drawing to the W24 API to read it.
+
+        Args:
+        ----
+        - drawing (bytes): binary representation of a technical drawing.
+            Please refer to the API - documentation to learn which mime
+            types are supported.
+        - model (bytes): binary representation of the 3d model (typically
+            step). This is currently not being used and may come back
+            later again.
+        - asks (List[W24Ask]): List of Asks that are requested from the API.
+            They must derive from the W24Ask object. Refer to the API
+            documentation for a full list of supported W24AskTypes
+        - max_pages (int): Maximum number of pages that are being processed
+            of the submitted file. This protects platform users from
+            costly requests caused by a user uploading a single file with
+            many pages.
+        - drawing_filename (str|None): Optional information about the
+            filename of the drawing. Frequently this contains information
+            about the drawing id and you can make that information
+            available to us through this parameter. If you don't know the
+            filename, don't worry, it will still work.
+        - sub_account (UUID4|None): Optional specification of the sub-account
+            that the request should be attributed to. Sub-accounts allow
+            you to manage several customers at the same time and receiving
+            separate positions on the monthly invoice.
+        - client_public_key_pem (bytes|None): Public key that the server shall
+            use to encrypt the callback request. This is only necessary if
+            you want to receive the callback in an encrypted form. The
+            availability of this feature may depend on your service level.
+        - client_private_key_pem (bytes|None): Private key that the server shall
+            use to encrypt the callback request. This is only necessary if
+            you want to receive the callback in an encrypted form. The
+            availability of this feature may depend on your service level.
+        - client_private_key_passphrase (bytes|None): Passphrase to decrypt the
+            private key. This is only necessary if you want to receive the
+            callback in an encrypted form. The availability of this feature
+            may depend on your service level.
+
+        Yields:
+        ------
+        - W24TechreadMessage: Response object obtained from the API
+            that indicates the state of your request. Be sure to pass this
+            to the read_drawing_listen method
+
+        Raises:
+        ------
+        - DrawingTooLarge: Exception is raised when the drawing was too
+            large to be processed. At the time of writing. The upload
+            limit lies at 6 MB (including overhead).
+        - UnsupportedMediaType: Exception is raised when the drawing or
+            model is submitted in any data type other than bytes.
+
+        """
+        # give us some debug information
+        logger.debug("API method read_drawing() called")
+
+        # quickly check whether the input type is bytes. If it is string,
+        # the presigned-AWS post interestingly returns a 403 error_code
+        # without additional information. We want to inform the caller
+        # that they submitted the wrong data type.
+        # See Github Issue #13
+        if not isinstance(drawing, (BufferedReader, bytes)):
+            logger.warning("Unsupported media type for drawing")
+            raise UnsupportedMediaType(
+                "Drawing bytes requires 'bytes' or 'BufferedReader' type"
+            )
+
+        # send the initiation command
+        init_message, init_response = await self.init_request(
+            asks, max_pages, drawing_filename, sub_account
+        )
+        logger.debug("Init request sent and response received.")
+
+        yield init_message
+
+        # stop if the response is unsuccessful.
+        if not init_response.is_successful:
+            logger.warning("Init request was not successful.")
+            return
+
+        # Start reading the file
+        async for message in self.read_request(
+            init_response,
+            asks,
+            drawing,
+            model,
+            client_public_key_pem,
+            client_private_key_pem,
+            client_private_key_passphrase,
+        ):
+            yield message
+
+    async def read_request(
+        self,
+        init_response: W24TechreadInitResponse,
+        asks: List[W24Ask],
+        drawing: Union[bytes, BufferedReader],
+        model: Optional[bytes] = None,
+        client_public_key_pem: Optional[bytes] = None,
+        client_private_key_pem: Optional[bytes] = None,
+        client_private_key_passphrase: Optional[bytes] = None,
+    ) -> AsyncGenerator[W24TechreadMessage, None]:
+        """
+        Read the request after obtaining the init_response.
+
+        This is helpful when we want to perform the reading
+        in the background or in a separate thread.
+
+        Args:
+        ----
+        - init_response (W24TechreadInitResponse): InitResponse that
+            was obtained from the init_request method
+        - asks (List[W24Ask]): List of asks that we are asking for.
+            This is only used for error handling here.
+        - drawing (bytes): Drawing bytes that shall be uploaded
+        - model (Optional[bytes], optional): Optional model bytes.
+            Defaults to None.
+        - client_public_key_pem (Optional[bytes], optional): Public
+            key that the server shall use to encrypt the callback
+            request. Defaults to None.
+        - client_encryption_passphrase (Optional[bytes], optional):
+            Passphrase to encrypt the private key. Defaults to None.
+
+        Yields:
+        ------
+        - W24TechreadMessage: Messages that are received after the
+            request was submitted
+        """
+        logger.debug("API method read_request() called")
+        # If the server wants us to encrypt the file, we will do so
+        if init_response.public_key is None:
+            logger.info(
+                "No public key was provided by the server. "
+                "Consider upgrading to a higher service level if you need end2end encryption."
+            )
+            server_public_key = None
+        else:
+            logger.info("Public key was provided by the server")
+            server_public_key = init_response.public_key.encode("utf-8")
+
+        # upload drawing and model. We can do that in parallel.
+        # If your user uploads them separately, you could also
+        # upload them separately to Werk24.
+        try:
+            logger.debug("Uploading drawing")
+            await self._techread_client_https.upload_associated_file(
+                init_response.drawing_presigned_post,
+                drawing,
+                public_server_key=server_public_key,
+            )
+            logger.debug("Drawing uploaded")
+
+        # explicitly reraise the exception if the payload is too large
+        except (BadRequestException, RequestTooLargeException) as exception:
+            async for message in self._trigger_asks_exception(asks, exception):
+                yield message
+            return
+
+        # Tell Werk24 that all the files have been uploaded
+        # correctly and the reading process can be started.
+        #
+        # NOTE: you will only be able to start the reading
+        # process from the websocket connection that
+        # initiated the request. If you want to run a
+        # stateless-system that separates the initialization
+        # from the upload and read stages, you'll need to
+        # find a way of handing over the tcp connection :)
+        # PS: The AWS API Gateway for websockets might help you
+        # here.
+        async for message in self._send_command_read(
+            client_public_key_pem,
+            client_private_key_pem,
+            client_private_key_passphrase,
+        ):
+            yield message
+
+    async def init_request(
+        self,
+        asks: List[W24Ask],
+        max_pages: int,
+        drawing_filename: Optional[str],
+        sub_account: Optional[UUID4],
+    ) -> Tuple[W24TechreadMessage, W24TechreadInitResponse]:
+        """
+        Initialize a new techread request.
+
+        This method is useful if you want to separate the
+        initialization from the upload and read stages.
+
+        This achieves two things:
+        1. The server has a couple of 100ms to
+           reserves some resources for you, and
+        2. The server will create a new request_id
+           that you will need when uploading the
+           associated files
+
+        Args:
+        ----
+        - asks (List[W24Ask]): Asks for this request.
+        - max_pages (int): Maximum pages to be read.
+        - drawing_filename (Optional[str]): Filename of the drawing, if any.
+        - sub_account (Optional[UUID4]): Sub-account ID, if any.
+
+        Returns:
+        -------
+        - Tuple[W24TechreadMessage, W24TechreadInitResponse]: Received
+            message and init response.
+        """
+        logger.debug("API method init_request() called")
+        request = W24TechreadRequest(
+            asks=asks,
+            development_key=self._development_key,
+            max_pages=max_pages,
+            drawing_filename=drawing_filename,
+            sub_account=sub_account,
+        )
+
+        await self._techread_client_wss.send_command(
+            W24TechreadAction.INITIALIZE.value,
+            request.model_dump_json(),
+        )
+        logger.debug("Techread request submitted")
+
+        message = await self._techread_client_wss.recv_message()
+        logger.info("Received request_id %s", message.request_id)
+
+        try:
+            response = W24TechreadInitResponse.model_validate(message.payload_dict)
+        except ValueError as exception:
+            error_message = message.payload_dict.get("message")
+            if error_message is not None:
+                raise ServerException(error_message) from exception
+
+        return message, response
+
+    async def _send_command_read(
+        self,
+        client_public_key_pem: Optional[bytes] = None,
+        client_private_key_pem: Optional[bytes] = None,
+        client_private_key_passphrase: Optional[bytes] = None,
+    ) -> AsyncGenerator[W24TechreadMessage, None]:
+        """
+        Send the request request to the backend
+        and yield the resulting messages.
+
+        Yields:
+        ------
+        - W24TechreadMessage: Receiving messages
+        """
+        logger.debug("API method _send_command_read() called")
+        if client_public_key_pem is not None:
+            message = {"public_key": client_public_key_pem.decode("utf-8")}
+        else:
+            message = {}
+
+        # submit the request the to the API
+        logger.debug("Sending techread request")
+        await self._techread_client_wss.send_command(
+            W24TechreadAction.READ.value, 
+            json.dumps(message),
+        )
+        logger.debug("Techread request submitted")
+
+        # Wait for incoming messages from the server.
+        # They will tell you when the individual
+        # asks become available. The socket returns
+        # strings of jsonified W24TechreadMessage objects.
+        #
+        # The loop will stop when the websocket is closed
+        async for message in self._techread_client_wss.listen():
+            logger.debug("Received message %s:%s", message.message_type, message.message_subtype)
+            if message.payload_url is not None:
+                message.payload_bytes = (
+                    await self._techread_client_https.download_payload(
+                        message.payload_url,
+                        client_private_key_pem,
+                        client_private_key_passphrase,
+                    )
+                )
+
+            # return the message to the caller for immediate
+            # consumption
+            yield message
+
+    @staticmethod
+    async def _trigger_asks_exception(
+        asks: List[W24Ask],
+        exception_raw: Union[BadRequestException, RequestTooLargeException],
+    ) -> AsyncGenerator[W24TechreadMessage, None]:
+        """
+        Trigger exceptions for all the submitted asks.
+
+        This helps us to mock consistent exception handling
+        behavior even when the files are rejected before they
+        reach the API.
+
+        Args:
+        ----
+        - asks (List[W24Ask]): List of all submitted asks
+        - exception (RequestTooLargeException): Exception
+            that shall be pushed
+
+        Yields:
+        ------
+        - W24TechreadMessage: Exception message
+        """
+        logger.debug("API method _trigger_asks_exception() called")
+
+        # get the exception type from the MAP
+        try:
+            exception_type = EXCEPTION_MAP[type(exception_raw)]
+
+        # if we see an exception that we were not supposed
+        # to handle, there must have been a developer passing
+        # a new exception type. Let's tell her by rasing
+        # a runtime error
+        except KeyError as exception:
+            raise RuntimeError(
+                "Unknown exception type passed: %s" % type(exception_raw)
+            ) from exception
+
+        # translate the exception into an official exception
+        exception = W24TechreadException(
+            exception_level=W24TechreadExceptionLevel.ERROR,
+            exception_type=exception_type,
+        )
+
+        # then yield one message for each of the requested asks
+        for cur_ask in asks:
+            yield W24TechreadMessage(
+                request_id=uuid.uuid4(),
+                message_type=W24TechreadMessageType.ASK,
+                message_subtype=cur_ask.ask_type,
+                exceptions=[exception],
+            )
+
+    @classmethod
+    def _get_license_environs(cls, license_path: Optional[str]) -> Dict[str, str]:
+        """Get the environment variables
+        Where we either select the variables from the license
+        files. If that fails we fall back to the true environment
+        variables.
+
+        NOTE: We do not want to mix the sources.
+
+        Args:
+        ----
+        - license_path (Optional[str]): Path of the license files
+
+        Returns:
+        -------
+        - Dict[str,str]: Key, Value pairs for the environment variables
+
+        Raises:
+        ------
+        - LicenseError: If the defined license path doesn't exist or if
+            relevant environment variable isn't found
+        """
+        logger.debug("API method _get_license_environs() called")
+
+        # Mimick the old default value of .werk24
+        if license_path is None:
+            license_path = next(filter(os.path.exists, LICENSE_LOCATIONS), None)
+            logger.debug("License path set to %s", license_path)
+
+        # First priority: look for the local license path
+        if license_path is not None and os.path.exists(license_path):
+            environs_raw = {
+                k: v for k, v in dotenv.dotenv_values(license_path).items() if v
+            }
+        
+        # if the caller defined a license path, but it does not exist, raise the exception
+        elif license_path is not None:
+            logger.warn("License path specified but not valid: %s", license_path)
+            raise LicenseError(LICENSE_ERROR_TEXT)
+
+        # Second priority: use the environment variables
+        else:
+            environs_raw = dict(os.environ)
+
+        return environs_raw
+
+    @classmethod
+    def make_from_token(
+        cls,
+        token: str,
+        region: Optional[str] = None,
+        server_https: Optional[str] = None,
+        server_wss: Optional[str] = None,
+        version: str = "v2",
+        wss_close_timeout: int = 600,
+    ) -> "W24TechreadClient":
+        logger.debug("API method make_from_token() called")
+
+        # create a reference to the client
+        server_https = server_https or DEFAULT_SERVER_HTTPS
+        server_wss = server_wss or DEFAULT_SERVER_WSS
+        client = W24TechreadClient(server_wss, version, wss_close_timeout=wss_close_timeout)
+
+        # register the credentials. This will in effect
+        # only set the variabels in the authorizer. It will
+        # not trigger a network request
+        client.register(cognito_region=region, token=token)
+
+        # return the client
+        return client
+
+    @classmethod
+    def make_from_env(
+        cls,
+        license_path: Optional[str] = None,
+        auth_region: Optional[str] = None,
+        server_https: Optional[str] = None,
+        server_wss: Optional[str] = None,
+        version: str = "v2",
+        wss_close_timeout: int = 600,
+    ) -> "W24TechreadClient":
+        """
+        Small helper function that creates a new
+        W24TechreadClient from the environment info.
+
+        Args:
+        ----
+        - license_path (Optional[str]: path to the License file.
+            By default we are looking for a .werk24 or werk24_license.txt
+            file in the current cwd. If argument is set to None, we are
+            not loading any file and relying on the ENVIRONMENT variables only
+        - auth_region (Optional[str]): AWS Region of the Authentication
+            Service.
+            Takes priority over environ W24TECHREAD_AUTH_REGION and
+            DEFAULT_AUTH_REGION
+        - server_https (Optional[str]): HTTPS endpoint of the Werk24 API.
+            Takes priority over environ W24TECHREAD_SERVER_HTTPS and
+            DEFAULT_SEVER_HTTPS
+        - version (Optional[str]): Version of the Werk24 API.
+            Takes priority over environ W24TECHREAD_VERSION and
+            DEfAULT_VERSION
+        - wss_close_timeout (int): Timeout for the WSS connection.
+            Defaults to 600 seconds.
+
+        Raises:
+        ------
+        - FileNotFoundError: Raised when you pass a path to a license file
+            that does not exist
+        - UnauthorizedException: Raised when the credentials were not
+            accepted by the API
+
+        Returns:
+        -------
+        - W24TechreadClient: The techread Client
+        """
+        logger.debug("API method make_from_env() called")
+
+        # get the license variables from the environment variables and
+        # the license file.
+        environs = cls._get_license_environs(license_path)
+
+        # define a small helper function that finds the first valid
+        # value in the supplied list of possible values
+        def pick_env(var: Optional[str], env_key: str, default: str) -> str:
+            return var or environs.get(env_key, default)
+
+        # then make sure we use the correct priorities
+        auth_region = pick_env(
+            auth_region, "W24TECHREAD_AUTH_REGION", DEFAULT_AUTH_REGION
+        )
+        logger.debug("Auth region set to %s", auth_region)
+
+        server_wss = pick_env(
+            server_wss, "W24TECHREAD_SERVER_WSS_V2", DEFAULT_SERVER_WSS
+        )
+        logger.debug("Server WSS set to %s", server_wss)
+
+        # get the variables from the environment and ensure that they
+        # are set. If not, raise an exception
+        try:
+            # create a reference to the client
+            client = W24TechreadClient(server_wss, version, wss_close_timeout=wss_close_timeout)
+
+            # register the credentials. This will in effect
+            # only set the variabels in the authorizer. It will
+            # not trigger a network request
+            client.register(
+                auth_region,
+                environs.get("W24TECHREAD_AUTH_IDENTITY_POOL_ID"),
+                environs.get("W24TECHREAD_AUTH_USER_POOL_ID"),
+                environs.get("W24TECHREAD_AUTH_CLIENT_ID"),
+                environs.get("W24TECHREAD_AUTH_CLIENT_SECRET"),
+                environs.get("W24TECHREAD_AUTH_USERNAME"),
+                environs.get("W24TECHREAD_AUTH_PASSWORD"),
+                environs.get("W24TECHREAD_AUTH_TOKEN"),
+            )
+
+        except KeyError:
+            raise LicenseError(LICENSE_ERROR_TEXT)
+
+        # return the client
+        return client
+
+    async def read_drawing_with_callback(
+        self,
+        drawing: Union[BufferedReader, bytes],
+        asks: List[W24Ask],
+        callback_url: str,
+        max_pages: int = 5,
+        drawing_filename: Optional[str] = None,
+        callback_headers: Optional[Dict[str, str]] = None,
+        public_key: Optional[bytes] = None,
+    ) -> UUID4:
+        """
+        Read the Drawings and register a callback URL.
+
+        This method is useful if you want to separate the initialization from the 
+        upload and read stages.
+
+        You can simply specify the callback URL that shall receive the message responses. 
+        This function will return after sending the request to the API. The callback URL 
+        will be called asynchronously. Keep in mind that the callback speed depends on your
+        service level.
+
+        Args:
+        ----
+        - drawing (Union[BufferedReader, bytes]):
+            Drawing that you want to process
+        - asks (List[W24Ask]):
+            List of all the information that you want to obtain
+        - callback_url (str):
+            URL that shall receive the callback requests
+        - max_pages (int, optional):
+            Maximum number of pages that shall be processed.
+            Defaults to 5.
+        - drawing_filename (Optional[str], optional):
+            Filename of the drawing. Defaults to None.
+        - callback_headers (Optional[Dict[str, str]], optional):
+            Headers that shall be sent with the callback request. Defaults to None.
+        - public_key (Optional[bytes], optional):
+            Public key that the server shall use to encrypt the callback request. Defaults to None.
+            Note: availability of this feature may depend on your service level.
+
+        Raises:
+        ------
+        - ServerException: Raised when the server returns an ERROR message
+        - InsufficentCreditsException: Raised when the user does not have enough credits 
+            to perform the request
+
+        Returns:
+        -------
+        - UUID4: Request ID of the request
+        """
+        logger.debug("API method read_drawing_with_callback() called")
+
+        # send the request to the API
+        try:
+            return await self._techread_client_https.read_drawing_with_callback(
+                drawing,
+                asks,
+                callback_url,
+                max_pages=max_pages,
+                drawing_filename=drawing_filename,
+                callback_headers=callback_headers,
+                public_key=public_key,
+            )
+        except ServerException:
+            raise
+        except InsufficientCreditsException:
+            raise
+
+    async def read_drawing_with_hooks(
+        self,
+        drawing: Union[BufferedReader, bytes],
+        hooks: List[Hook],
+        max_pages: int = 5,
+        drawing_filename: Optional[str] = None,
+        sub_account: Optional[UUID4] = None,
+        client_public_key_pem: Optional[bytes] = None,
+        client_private_key_pem: Optional[bytes] = None,
+        client_private_key_passphrase: Optional[bytes] = None,
+    ) -> None:
+        """
+        Send the drawing to the API (can be PDF or image)
+        and register a number of callbacks that are triggered
+        once the asks become available.
+
+        Args:
+        ----
+        - drawing_bytes (bytes): Technical Drawing as Image or PDF
+        - hooks (List[Hook]): List of Callback you want to obtain
+
+        Raises:
+        ------
+        - ServerException: Raised when the server returns an ERROR message
+        """
+        logger.debug("API method read_drawing_with_hooks() called")
+
+        # filter the callback requests to only contain
+        # the ask types
+        asks_list = [cur_ask.ask for cur_ask in hooks if cur_ask.ask is not None]
+        logger.debug("Filtered asks: %s", asks_list)
+
+        try:
+            # send out the request and make a generator
+            # that triggers when the result of an ask
+            # becomes available
+            async for message in self.read_drawing(
+                drawing,
+                asks_list,
+                max_pages=max_pages,
+                drawing_filename=drawing_filename,
+                sub_account=sub_account,
+                client_public_key_pem=client_public_key_pem,
+                client_private_key_pem=client_private_key_pem,
+                client_private_key_passphrase=client_private_key_passphrase,
+            ):
+                await self.call_hooks_for_message(message, hooks)
+
+        # explicitly reraise server exceptions
+        except ServerException:  # pylint: disable=try-except-raise
+            raise
+
+    async def call_hooks_for_message(
+        self, message: W24TechreadMessage, hooks: List[Hook]
+    ) -> None:
+        """
+        Call the hook function for the response message.
+
+        Args:
+        ----
+        - message (W24TechreadMessage): Message returned from the
+            read_drawing method
+        - hooks (List[Hook]): List of hooks from which we need to
+            pick the suited one
+
+        Raises:
+        ------
+        - ServerException: raised when the server returns an ERROR
+            message
+        """
+        logger.debug("API method call_hooks_for_message() called")
+        hook_function = self._get_hook_function_for_message(message, hooks)
+        if hook_function is None:
+            return
+
+        # if the hook_function is not callable, we want to warn the user,
+        # rather than throwing an exception
+        if not callable(hook_function):
+            logger.warning(
+                "You registered a non-callable trigger of type '%s' with "
+                "the message_type '%s'. Please make sure that you are using "
+                "a Callable (e.g, def or lambda)",
+                type(hook_function),
+                message.message_type,
+            )
+            return
+
+        # if everything went well, we call the trigger with
+        # the message as payload. Be sure to call the
+        # function asymmetrically if supported
+        (
+            await hook_function(message)
+            if iscoroutinefunction(hook_function)
+            else hook_function(message)
+        )
+
+    @staticmethod
+    def _get_hook_function_for_message(
+        message: W24TechreadMessage, hooks: List[Hook]
+    ) -> Optional[Callable]:
+        """
+        Get the hook function that corresponds to the message type.
+
+        Args:
+        ----
+        - message (W24TechreadMessage): Message returned from the read_drawing method
+        - hooks (List[Hook]): List of hooks from which we need to pick the suited one
+
+        Returns:
+        -------
+        - Optional[Callable]: Hook function that should be called
+        """
+        logger.debug("API method _get_hook_function_for_message() called")
+
+        def hook_filter(hook: Hook) -> bool:
+            if message.message_type == W24TechreadMessageType.ASK:
+                return (
+                    hook.ask is not None
+                    and message.message_subtype.value == hook.ask.ask_type.value
+                )
+            else:
+                return (
+                    hook.message_type is not None
+                    and hook.message_subtype is not None
+                    and message.message_type == hook.message_type
+                    and message.message_subtype == hook.message_subtype
+                )
+
+        # return the first positive case
+        for cur_hook in filter(hook_filter, hooks):
+            return cur_hook.function
+
+        # if we are still here, we have an unknown message type, which
+        # probably is being caused by an API update. We want to ensure
+        # that the user is being informed, but we do not want to break
+        # the existing functionality -> warning
+        logger.debug(
+            "Ignoring message of type %s:%s - no hook registered",  # noqa
+            message.message_type,
+            message.message_subtype,
+        )
+        return None
+
+    async def create_helpdesk_task(self, task: W24HelpdeskTask) -> W24HelpdeskTask:
+        """
+        Create a Helpdesk ticket.
+
+        Args:
+        ----
+        - task (W24HelpdeskTask): Helpdesk task to be created
+
+        Raises:
+        ------
+        - BadRequestException: Raised when the request body
+            cannot be interpreted. This normally indicates
+            that the API version has been updated and that
+            we missed a corner case. If you encounter this
+            exception, it is very likely our mistake. Please
+            get in touch!
+        - UnauthorizedException: Raised when the token
+            or the requested file have expired
+        - ResourceNotFoundException: Raised when you are requesting
+            an endpoint that does not exist. Again, you should
+            not encounter this, but if you do, let us know.
+        - RequestTooLargeException: Raised when the status
+            code was 413
+        - UnsupportedMediaTypException: Raised when the file you
+            submitted cannot be read(because its media type
+            is not supported by the API).
+        - ServerException: Raised for all other status codes
+            that are not 2xx
+
+        Returns:
+        -------
+        - W24HelpdeskTask: Created helpdesk task with an updated task_id.
+        """
+        logger.debug("API method create_helpdesk_task() called")
+        return await self._techread_client_https.create_helpdesk_task(task)